version = 1
revision = 2
requires-python = ">=3.13"

[[package]]
name = "annotated-types"
version = "0.7.0"
source = { registry = "https://pypi.org/simple" }
sdist = { url = "https://files.pythonhosted.org/packages/ee/67/531ea369ba64dcff5ec9c3402f9f51bf748cec26dde048a2f973a4eea7f5/annotated_types-0.7.0.tar.gz", hash = "sha256:aff07c09a53a08bc8cfccb9c85b05f1aa9a2a6f23728d790723543408344ce89", size = 16081, upload-time = "2024-05-20T21:33:25.928Z" }
wheels = [
    { url = "https://files.pythonhosted.org/packages/78/b6/6307fbef88d9b5ee7421e68d78a9f162e0da4900bc5f5793f6d3d0e34fb8/annotated_types-0.7.0-py3-none-any.whl", hash = "sha256:1f02e8b43a8fbbc3f3e0d4f0f4bfc8131bcb4eebe8849b8e5c773f3a1c582a53", size = 13643, upload-time = "2024-05-20T21:33:24.1Z" },
]

[[package]]
name = "anthropic"
version = "0.58.2"
source = { registry = "https://pypi.org/simple" }
dependencies = [
    { name = "anyio" },
    { name = "distro" },
    { name = "httpx" },
    { name = "jiter" },
    { name = "pydantic" },
    { name = "sniffio" },
    { name = "typing-extensions" },
]
sdist = { url = "https://files.pythonhosted.org/packages/95/b9/ab06c586aa5a5e7499017cee5ebab94ee260e75975c45395f32b8592abdd/anthropic-0.58.2.tar.gz", hash = "sha256:86396cc45530a83acea25ae6bca9f86656af81e3d598b4d22a1300e0e4cf8df8", size = 425125, upload-time = "2025-07-18T13:38:55.94Z" }
wheels = [
    { url = "https://files.pythonhosted.org/packages/d0/f2/68d908ff308c9a65af5749ec31952e01d32f19ea073b0268affc616e6ebc/anthropic-0.58.2-py3-none-any.whl", hash = "sha256:3742181c634c725f337b71096839b6404145e33a8e190c75387c4028b825864d", size = 292896, upload-time = "2025-07-18T13:38:54.782Z" },
]

[[package]]
name = "anyio"
version = "4.9.0"
source = { registry = "https://pypi.org/simple" }
dependencies = [
    { name = "idna" },
    { name = "sniffio" },
]
sdist = { url = "https://files.pythonhosted.org/packages/95/7d/4c1bd541d4dffa1b52bd83fb8527089e097a106fc90b467a7313b105f840/anyio-4.9.0.tar.gz", hash = "sha256:673c0c244e15788651a4ff38710fea9675823028a6f08a5eda409e0c9840a028", size = 190949, upload-time = "2025-03-17T00:02:54.77Z" }
wheels = [
    { url = "https://files.pythonhosted.org/packages/a1/ee/48ca1a7c89ffec8b6a0c5d02b89c305671d5ffd8d3c94acf8b8c408575bb/anyio-4.9.0-py3-none-any.whl", hash = "sha256:9f76d541cad6e36af7beb62e978876f3b41e3e04f2c1fbf0884604c0a9c4d93c", size = 100916, upload-time = "2025-03-17T00:02:52.713Z" },
]

[[package]]
name = "attrs"
version = "25.3.0"
source = { registry = "https://pypi.org/simple" }
sdist = { url = "https://files.pythonhosted.org/packages/5a/b0/1367933a8532ee6ff8d63537de4f1177af4bff9f3e829baf7331f595bb24/attrs-25.3.0.tar.gz", hash = "sha256:75d7cefc7fb576747b2c81b4442d4d4a1ce0900973527c011d1030fd3bf4af1b", size = 812032, upload-time = "2025-03-13T11:10:22.779Z" }
wheels = [
    { url = "https://files.pythonhosted.org/packages/77/06/bb80f5f86020c4551da315d78b3ab75e8228f89f0162f2c3a819e407941a/attrs-25.3.0-py3-none-any.whl", hash = "sha256:427318ce031701fea540783410126f03899a97ffc6f61596ad581ac2e40e3bc3", size = 63815, upload-time = "2025-03-13T11:10:21.14Z" },
]

[[package]]
name = "backoff"
version = "2.2.1"
source = { registry = "https://pypi.org/simple" }
sdist = { url = "https://files.pythonhosted.org/packages/47/d7/5bbeb12c44d7c4f2fb5b56abce497eb5ed9f34d85701de869acedd602619/backoff-2.2.1.tar.gz", hash = "sha256:03f829f5bb1923180821643f8753b0502c3b682293992485b0eef2807afa5cba", size = 17001, upload-time = "2022-10-05T19:19:32.061Z" }
wheels = [
    { url = "https://files.pythonhosted.org/packages/df/73/b6e24bd22e6720ca8ee9a85a0c4a2971af8497d8f3193fa05390cbd46e09/backoff-2.2.1-py3-none-any.whl", hash = "sha256:63579f9a0628e06278f7e47b7d7d5b6ce20dc65c5e96a6f3ca99a6adca0396e8", size = 15148, upload-time = "2022-10-05T19:19:30.546Z" },
]

[[package]]
name = "bcrypt"
version = "4.3.0"
source = { registry = "https://pypi.org/simple" }
sdist = { url = "https://files.pythonhosted.org/packages/bb/5d/6d7433e0f3cd46ce0b43cd65e1db465ea024dbb8216fb2404e919c2ad77b/bcrypt-4.3.0.tar.gz", hash = "sha256:3a3fd2204178b6d2adcf09cb4f6426ffef54762577a7c9b54c159008cb288c18", size = 25697, upload-time = "2025-02-28T01:24:09.174Z" }
wheels = [
    { url = "https://files.pythonhosted.org/packages/bf/2c/3d44e853d1fe969d229bd58d39ae6902b3d924af0e2b5a60d17d4b809ded/bcrypt-4.3.0-cp313-cp313t-macosx_10_12_universal2.whl", hash = "sha256:f01e060f14b6b57bbb72fc5b4a83ac21c443c9a2ee708e04a10e9192f90a6281", size = 483719, upload-time = "2025-02-28T01:22:34.539Z" },
    { url = "https://files.pythonhosted.org/packages/a1/e2/58ff6e2a22eca2e2cff5370ae56dba29d70b1ea6fc08ee9115c3ae367795/bcrypt-4.3.0-cp313-cp313t-manylinux_2_17_aarch64.manylinux2014_aarch64.whl", hash = "sha256:c5eeac541cefd0bb887a371ef73c62c3cd78535e4887b310626036a7c0a817bb", size = 272001, upload-time = "2025-02-28T01:22:38.078Z" },
    { url = "https://files.pythonhosted.org/packages/37/1f/c55ed8dbe994b1d088309e366749633c9eb90d139af3c0a50c102ba68a1a/bcrypt-4.3.0-cp313-cp313t-manylinux_2_17_x86_64.manylinux2014_x86_64.whl", hash = "sha256:59e1aa0e2cd871b08ca146ed08445038f42ff75968c7ae50d2fdd7860ade2180", size = 277451, upload-time = "2025-02-28T01:22:40.787Z" },
    { url = "https://files.pythonhosted.org/packages/d7/1c/794feb2ecf22fe73dcfb697ea7057f632061faceb7dcf0f155f3443b4d79/bcrypt-4.3.0-cp313-cp313t-manylinux_2_28_aarch64.whl", hash = "sha256:0042b2e342e9ae3d2ed22727c1262f76cc4f345683b5c1715f0250cf4277294f", size = 272792, upload-time = "2025-02-28T01:22:43.144Z" },
    { url = "https://files.pythonhosted.org/packages/13/b7/0b289506a3f3598c2ae2bdfa0ea66969812ed200264e3f61df77753eee6d/bcrypt-4.3.0-cp313-cp313t-manylinux_2_28_armv7l.manylinux_2_31_armv7l.whl", hash = "sha256:74a8d21a09f5e025a9a23e7c0fd2c7fe8e7503e4d356c0a2c1486ba010619f09", size = 289752, upload-time = "2025-02-28T01:22:45.56Z" },
    { url = "https://files.pythonhosted.org/packages/dc/24/d0fb023788afe9e83cc118895a9f6c57e1044e7e1672f045e46733421fe6/bcrypt-4.3.0-cp313-cp313t-manylinux_2_28_x86_64.whl", hash = "sha256:0142b2cb84a009f8452c8c5a33ace5e3dfec4159e7735f5afe9a4d50a8ea722d", size = 277762, upload-time = "2025-02-28T01:22:47.023Z" },
    { url = "https://files.pythonhosted.org/packages/e4/38/cde58089492e55ac4ef6c49fea7027600c84fd23f7520c62118c03b4625e/bcrypt-4.3.0-cp313-cp313t-manylinux_2_34_aarch64.whl", hash = "sha256:12fa6ce40cde3f0b899729dbd7d5e8811cb892d31b6f7d0334a1f37748b789fd", size = 272384, upload-time = "2025-02-28T01:22:49.221Z" },
    { url = "https://files.pythonhosted.org/packages/de/6a/d5026520843490cfc8135d03012a413e4532a400e471e6188b01b2de853f/bcrypt-4.3.0-cp313-cp313t-manylinux_2_34_x86_64.whl", hash = "sha256:5bd3cca1f2aa5dbcf39e2aa13dd094ea181f48959e1071265de49cc2b82525af", size = 277329, upload-time = "2025-02-28T01:22:51.603Z" },
    { url = "https://files.pythonhosted.org/packages/b3/a3/4fc5255e60486466c389e28c12579d2829b28a527360e9430b4041df4cf9/bcrypt-4.3.0-cp313-cp313t-musllinux_1_1_aarch64.whl", hash = "sha256:335a420cfd63fc5bc27308e929bee231c15c85cc4c496610ffb17923abf7f231", size = 305241, upload-time = "2025-02-28T01:22:53.283Z" },
    { url = "https://files.pythonhosted.org/packages/c7/15/2b37bc07d6ce27cc94e5b10fd5058900eb8fb11642300e932c8c82e25c4a/bcrypt-4.3.0-cp313-cp313t-musllinux_1_1_x86_64.whl", hash = "sha256:0e30e5e67aed0187a1764911af023043b4542e70a7461ad20e837e94d23e1d6c", size = 309617, upload-time = "2025-02-28T01:22:55.461Z" },
    { url = "https://files.pythonhosted.org/packages/5f/1f/99f65edb09e6c935232ba0430c8c13bb98cb3194b6d636e61d93fe60ac59/bcrypt-4.3.0-cp313-cp313t-musllinux_1_2_aarch64.whl", hash = "sha256:3b8d62290ebefd49ee0b3ce7500f5dbdcf13b81402c05f6dafab9a1e1b27212f", size = 335751, upload-time = "2025-02-28T01:22:57.81Z" },
    { url = "https://files.pythonhosted.org/packages/00/1b/b324030c706711c99769988fcb694b3cb23f247ad39a7823a78e361bdbb8/bcrypt-4.3.0-cp313-cp313t-musllinux_1_2_x86_64.whl", hash = "sha256:2ef6630e0ec01376f59a006dc72918b1bf436c3b571b80fa1968d775fa02fe7d", size = 355965, upload-time = "2025-02-28T01:22:59.181Z" },
    { url = "https://files.pythonhosted.org/packages/aa/dd/20372a0579dd915dfc3b1cd4943b3bca431866fcb1dfdfd7518c3caddea6/bcrypt-4.3.0-cp313-cp313t-win32.whl", hash = "sha256:7a4be4cbf241afee43f1c3969b9103a41b40bcb3a3f467ab19f891d9bc4642e4", size = 155316, upload-time = "2025-02-28T01:23:00.763Z" },
    { url = "https://files.pythonhosted.org/packages/6d/52/45d969fcff6b5577c2bf17098dc36269b4c02197d551371c023130c0f890/bcrypt-4.3.0-cp313-cp313t-win_amd64.whl", hash = "sha256:5c1949bf259a388863ced887c7861da1df681cb2388645766c89fdfd9004c669", size = 147752, upload-time = "2025-02-28T01:23:02.908Z" },
    { url = "https://files.pythonhosted.org/packages/11/22/5ada0b9af72b60cbc4c9a399fdde4af0feaa609d27eb0adc61607997a3fa/bcrypt-4.3.0-cp38-abi3-macosx_10_12_universal2.whl", hash = "sha256:f81b0ed2639568bf14749112298f9e4e2b28853dab50a8b357e31798686a036d", size = 498019, upload-time = "2025-02-28T01:23:05.838Z" },
    { url = "https://files.pythonhosted.org/packages/b8/8c/252a1edc598dc1ce57905be173328eda073083826955ee3c97c7ff5ba584/bcrypt-4.3.0-cp38-abi3-manylinux_2_17_aarch64.manylinux2014_aarch64.whl", hash = "sha256:864f8f19adbe13b7de11ba15d85d4a428c7e2f344bac110f667676a0ff84924b", size = 279174, upload-time = "2025-02-28T01:23:07.274Z" },
    { url = "https://files.pythonhosted.org/packages/29/5b/4547d5c49b85f0337c13929f2ccbe08b7283069eea3550a457914fc078aa/bcrypt-4.3.0-cp38-abi3-manylinux_2_17_x86_64.manylinux2014_x86_64.whl", hash = "sha256:3e36506d001e93bffe59754397572f21bb5dc7c83f54454c990c74a468cd589e", size = 283870, upload-time = "2025-02-28T01:23:09.151Z" },
    { url = "https://files.pythonhosted.org/packages/be/21/7dbaf3fa1745cb63f776bb046e481fbababd7d344c5324eab47f5ca92dd2/bcrypt-4.3.0-cp38-abi3-manylinux_2_28_aarch64.whl", hash = "sha256:842d08d75d9fe9fb94b18b071090220697f9f184d4547179b60734846461ed59", size = 279601, upload-time = "2025-02-28T01:23:11.461Z" },
    { url = "https://files.pythonhosted.org/packages/6d/64/e042fc8262e971347d9230d9abbe70d68b0a549acd8611c83cebd3eaec67/bcrypt-4.3.0-cp38-abi3-manylinux_2_28_armv7l.manylinux_2_31_armv7l.whl", hash = "sha256:7c03296b85cb87db865d91da79bf63d5609284fc0cab9472fdd8367bbd830753", size = 297660, upload-time = "2025-02-28T01:23:12.989Z" },
    { url = "https://files.pythonhosted.org/packages/50/b8/6294eb84a3fef3b67c69b4470fcdd5326676806bf2519cda79331ab3c3a9/bcrypt-4.3.0-cp38-abi3-manylinux_2_28_x86_64.whl", hash = "sha256:62f26585e8b219cdc909b6a0069efc5e4267e25d4a3770a364ac58024f62a761", size = 284083, upload-time = "2025-02-28T01:23:14.5Z" },
    { url = "https://files.pythonhosted.org/packages/62/e6/baff635a4f2c42e8788fe1b1633911c38551ecca9a749d1052d296329da6/bcrypt-4.3.0-cp38-abi3-manylinux_2_34_aarch64.whl", hash = "sha256:beeefe437218a65322fbd0069eb437e7c98137e08f22c4660ac2dc795c31f8bb", size = 279237, upload-time = "2025-02-28T01:23:16.686Z" },
    { url = "https://files.pythonhosted.org/packages/39/48/46f623f1b0c7dc2e5de0b8af5e6f5ac4cc26408ac33f3d424e5ad8da4a90/bcrypt-4.3.0-cp38-abi3-manylinux_2_34_x86_64.whl", hash = "sha256:97eea7408db3a5bcce4a55d13245ab3fa566e23b4c67cd227062bb49e26c585d", size = 283737, upload-time = "2025-02-28T01:23:18.897Z" },
    { url = "https://files.pythonhosted.org/packages/49/8b/70671c3ce9c0fca4a6cc3cc6ccbaa7e948875a2e62cbd146e04a4011899c/bcrypt-4.3.0-cp38-abi3-musllinux_1_1_aarch64.whl", hash = "sha256:191354ebfe305e84f344c5964c7cd5f924a3bfc5d405c75ad07f232b6dffb49f", size = 312741, upload-time = "2025-02-28T01:23:21.041Z" },
    { url = "https://files.pythonhosted.org/packages/27/fb/910d3a1caa2d249b6040a5caf9f9866c52114d51523ac2fb47578a27faee/bcrypt-4.3.0-cp38-abi3-musllinux_1_1_x86_64.whl", hash = "sha256:41261d64150858eeb5ff43c753c4b216991e0ae16614a308a15d909503617732", size = 316472, upload-time = "2025-02-28T01:23:23.183Z" },
    { url = "https://files.pythonhosted.org/packages/dc/cf/7cf3a05b66ce466cfb575dbbda39718d45a609daa78500f57fa9f36fa3c0/bcrypt-4.3.0-cp38-abi3-musllinux_1_2_aarch64.whl", hash = "sha256:33752b1ba962ee793fa2b6321404bf20011fe45b9afd2a842139de3011898fef", size = 343606, upload-time = "2025-02-28T01:23:25.361Z" },
    { url = "https://files.pythonhosted.org/packages/e3/b8/e970ecc6d7e355c0d892b7f733480f4aa8509f99b33e71550242cf0b7e63/bcrypt-4.3.0-cp38-abi3-musllinux_1_2_x86_64.whl", hash = "sha256:50e6e80a4bfd23a25f5c05b90167c19030cf9f87930f7cb2eacb99f45d1c3304", size = 362867, upload-time = "2025-02-28T01:23:26.875Z" },
    { url = "https://files.pythonhosted.org/packages/a9/97/8d3118efd8354c555a3422d544163f40d9f236be5b96c714086463f11699/bcrypt-4.3.0-cp38-abi3-win32.whl", hash = "sha256:67a561c4d9fb9465ec866177e7aebcad08fe23aaf6fbd692a6fab69088abfc51", size = 160589, upload-time = "2025-02-28T01:23:28.381Z" },
    { url = "https://files.pythonhosted.org/packages/29/07/416f0b99f7f3997c69815365babbc2e8754181a4b1899d921b3c7d5b6f12/bcrypt-4.3.0-cp38-abi3-win_amd64.whl", hash = "sha256:584027857bc2843772114717a7490a37f68da563b3620f78a849bcb54dc11e62", size = 152794, upload-time = "2025-02-28T01:23:30.187Z" },
    { url = "https://files.pythonhosted.org/packages/6e/c1/3fa0e9e4e0bfd3fd77eb8b52ec198fd6e1fd7e9402052e43f23483f956dd/bcrypt-4.3.0-cp39-abi3-macosx_10_12_universal2.whl", hash = "sha256:0d3efb1157edebfd9128e4e46e2ac1a64e0c1fe46fb023158a407c7892b0f8c3", size = 498969, upload-time = "2025-02-28T01:23:31.945Z" },
    { url = "https://files.pythonhosted.org/packages/ce/d4/755ce19b6743394787fbd7dff6bf271b27ee9b5912a97242e3caf125885b/bcrypt-4.3.0-cp39-abi3-manylinux_2_17_aarch64.manylinux2014_aarch64.whl", hash = "sha256:08bacc884fd302b611226c01014eca277d48f0a05187666bca23aac0dad6fe24", size = 279158, upload-time = "2025-02-28T01:23:34.161Z" },
    { url = "https://files.pythonhosted.org/packages/9b/5d/805ef1a749c965c46b28285dfb5cd272a7ed9fa971f970435a5133250182/bcrypt-4.3.0-cp39-abi3-manylinux_2_17_x86_64.manylinux2014_x86_64.whl", hash = "sha256:f6746e6fec103fcd509b96bacdfdaa2fbde9a553245dbada284435173a6f1aef", size = 284285, upload-time = "2025-02-28T01:23:35.765Z" },
    { url = "https://files.pythonhosted.org/packages/ab/2b/698580547a4a4988e415721b71eb45e80c879f0fb04a62da131f45987b96/bcrypt-4.3.0-cp39-abi3-manylinux_2_28_aarch64.whl", hash = "sha256:afe327968aaf13fc143a56a3360cb27d4ad0345e34da12c7290f1b00b8fe9a8b", size = 279583, upload-time = "2025-02-28T01:23:38.021Z" },
    { url = "https://files.pythonhosted.org/packages/f2/87/62e1e426418204db520f955ffd06f1efd389feca893dad7095bf35612eec/bcrypt-4.3.0-cp39-abi3-manylinux_2_28_armv7l.manylinux_2_31_armv7l.whl", hash = "sha256:d9af79d322e735b1fc33404b5765108ae0ff232d4b54666d46730f8ac1a43676", size = 297896, upload-time = "2025-02-28T01:23:39.575Z" },
    { url = "https://files.pythonhosted.org/packages/cb/c6/8fedca4c2ada1b6e889c52d2943b2f968d3427e5d65f595620ec4c06fa2f/bcrypt-4.3.0-cp39-abi3-manylinux_2_28_x86_64.whl", hash = "sha256:f1e3ffa1365e8702dc48c8b360fef8d7afeca482809c5e45e653af82ccd088c1", size = 284492, upload-time = "2025-02-28T01:23:40.901Z" },
    { url = "https://files.pythonhosted.org/packages/4d/4d/c43332dcaaddb7710a8ff5269fcccba97ed3c85987ddaa808db084267b9a/bcrypt-4.3.0-cp39-abi3-manylinux_2_34_aarch64.whl", hash = "sha256:3004df1b323d10021fda07a813fd33e0fd57bef0e9a480bb143877f6cba996fe", size = 279213, upload-time = "2025-02-28T01:23:42.653Z" },
    { url = "https://files.pythonhosted.org/packages/dc/7f/1e36379e169a7df3a14a1c160a49b7b918600a6008de43ff20d479e6f4b5/bcrypt-4.3.0-cp39-abi3-manylinux_2_34_x86_64.whl", hash = "sha256:531457e5c839d8caea9b589a1bcfe3756b0547d7814e9ce3d437f17da75c32b0", size = 284162, upload-time = "2025-02-28T01:23:43.964Z" },
    { url = "https://files.pythonhosted.org/packages/1c/0a/644b2731194b0d7646f3210dc4d80c7fee3ecb3a1f791a6e0ae6bb8684e3/bcrypt-4.3.0-cp39-abi3-musllinux_1_1_aarch64.whl", hash = "sha256:17a854d9a7a476a89dcef6c8bd119ad23e0f82557afbd2c442777a16408e614f", size = 312856, upload-time = "2025-02-28T01:23:46.011Z" },
    { url = "https://files.pythonhosted.org/packages/dc/62/2a871837c0bb6ab0c9a88bf54de0fc021a6a08832d4ea313ed92a669d437/bcrypt-4.3.0-cp39-abi3-musllinux_1_1_x86_64.whl", hash = "sha256:6fb1fd3ab08c0cbc6826a2e0447610c6f09e983a281b919ed721ad32236b8b23", size = 316726, upload-time = "2025-02-28T01:23:47.575Z" },
    { url = "https://files.pythonhosted.org/packages/0c/a1/9898ea3faac0b156d457fd73a3cb9c2855c6fd063e44b8522925cdd8ce46/bcrypt-4.3.0-cp39-abi3-musllinux_1_2_aarch64.whl", hash = "sha256:e965a9c1e9a393b8005031ff52583cedc15b7884fce7deb8b0346388837d6cfe", size = 343664, upload-time = "2025-02-28T01:23:49.059Z" },
    { url = "https://files.pythonhosted.org/packages/40/f2/71b4ed65ce38982ecdda0ff20c3ad1b15e71949c78b2c053df53629ce940/bcrypt-4.3.0-cp39-abi3-musllinux_1_2_x86_64.whl", hash = "sha256:79e70b8342a33b52b55d93b3a59223a844962bef479f6a0ea318ebbcadf71505", size = 363128, upload-time = "2025-02-28T01:23:50.399Z" },
    { url = "https://files.pythonhosted.org/packages/11/99/12f6a58eca6dea4be992d6c681b7ec9410a1d9f5cf368c61437e31daa879/bcrypt-4.3.0-cp39-abi3-win32.whl", hash = "sha256:b4d4e57f0a63fd0b358eb765063ff661328f69a04494427265950c71b992a39a", size = 160598, upload-time = "2025-02-28T01:23:51.775Z" },
    { url = "https://files.pythonhosted.org/packages/a9/cf/45fb5261ece3e6b9817d3d82b2f343a505fd58674a92577923bc500bd1aa/bcrypt-4.3.0-cp39-abi3-win_amd64.whl", hash = "sha256:e53e074b120f2877a35cc6c736b8eb161377caae8925c17688bd46ba56daaa5b", size = 152799, upload-time = "2025-02-28T01:23:53.139Z" },
]

[[package]]
name = "black"
version = "25.9.0"
source = { registry = "https://pypi.org/simple" }
dependencies = [
    { name = "click" },
    { name = "mypy-extensions" },
    { name = "packaging" },
    { name = "pathspec" },
    { name = "platformdirs" },
    { name = "pytokens" },
]
sdist = { url = "https://files.pythonhosted.org/packages/4b/43/20b5c90612d7bdb2bdbcceeb53d588acca3bb8f0e4c5d5c751a2c8fdd55a/black-25.9.0.tar.gz", hash = "sha256:0474bca9a0dd1b51791fcc507a4e02078a1c63f6d4e4ae5544b9848c7adfb619", size = 648393, upload-time = "2025-09-19T00:27:37.758Z" }
wheels = [
    { url = "https://files.pythonhosted.org/packages/48/99/3acfea65f5e79f45472c45f87ec13037b506522719cd9d4ac86484ff51ac/black-25.9.0-cp313-cp313-macosx_10_13_x86_64.whl", hash = "sha256:0172a012f725b792c358d57fe7b6b6e8e67375dd157f64fa7a3097b3ed3e2175", size = 1742165, upload-time = "2025-09-19T00:34:10.402Z" },
    { url = "https://files.pythonhosted.org/packages/3a/18/799285282c8236a79f25d590f0222dbd6850e14b060dfaa3e720241fd772/black-25.9.0-cp313-cp313-macosx_11_0_arm64.whl", hash = "sha256:3bec74ee60f8dfef564b573a96b8930f7b6a538e846123d5ad77ba14a8d7a64f", size = 1581259, upload-time = "2025-09-19T00:32:49.685Z" },
    { url = "https://files.pythonhosted.org/packages/f1/ce/883ec4b6303acdeca93ee06b7622f1fa383c6b3765294824165d49b1a86b/black-25.9.0-cp313-cp313-manylinux_2_17_x86_64.manylinux2014_x86_64.manylinux_2_28_x86_64.whl", hash = "sha256:b756fc75871cb1bcac5499552d771822fd9db5a2bb8db2a7247936ca48f39831", size = 1655583, upload-time = "2025-09-19T00:30:44.505Z" },
    { url = "https://files.pythonhosted.org/packages/21/17/5c253aa80a0639ccc427a5c7144534b661505ae2b5a10b77ebe13fa25334/black-25.9.0-cp313-cp313-win_amd64.whl", hash = "sha256:846d58e3ce7879ec1ffe816bb9df6d006cd9590515ed5d17db14e17666b2b357", size = 1343428, upload-time = "2025-09-19T00:32:13.839Z" },
    { url = "https://files.pythonhosted.org/packages/1b/46/863c90dcd3f9d41b109b7f19032ae0db021f0b2a81482ba0a1e28c84de86/black-25.9.0-py3-none-any.whl", hash = "sha256:474b34c1342cdc157d307b56c4c65bce916480c4a8f6551fdc6bf9b486a7c4ae", size = 203363, upload-time = "2025-09-19T00:27:35.724Z" },
]

[[package]]
name = "build"
version = "1.2.2.post1"
source = { registry = "https://pypi.org/simple" }
dependencies = [
    { name = "colorama", marker = "os_name == 'nt'" },
    { name = "packaging" },
    { name = "pyproject-hooks" },
]
sdist = { url = "https://files.pythonhosted.org/packages/7d/46/aeab111f8e06793e4f0e421fcad593d547fb8313b50990f31681ee2fb1ad/build-1.2.2.post1.tar.gz", hash = "sha256:b36993e92ca9375a219c99e606a122ff365a760a2d4bba0caa09bd5278b608b7", size = 46701, upload-time = "2024-10-06T17:22:25.251Z" }
wheels = [
    { url = "https://files.pythonhosted.org/packages/84/c2/80633736cd183ee4a62107413def345f7e6e3c01563dbca1417363cf957e/build-1.2.2.post1-py3-none-any.whl", hash = "sha256:1d61c0887fa860c01971625baae8bdd338e517b836a2f70dd1f7aa3a6b2fc5b5", size = 22950, upload-time = "2024-10-06T17:22:23.299Z" },
]

[[package]]
name = "cachetools"
version = "5.5.2"
source = { registry = "https://pypi.org/simple" }
sdist = { url = "https://files.pythonhosted.org/packages/6c/81/3747dad6b14fa2cf53fcf10548cf5aea6913e96fab41a3c198676f8948a5/cachetools-5.5.2.tar.gz", hash = "sha256:1a661caa9175d26759571b2e19580f9d6393969e5dfca11fdb1f947a23e640d4", size = 28380, upload-time = "2025-02-20T21:01:19.524Z" }
wheels = [
    { url = "https://files.pythonhosted.org/packages/72/76/20fa66124dbe6be5cafeb312ece67de6b61dd91a0247d1ea13db4ebb33c2/cachetools-5.5.2-py3-none-any.whl", hash = "sha256:d26a22bcc62eb95c3beabd9f1ee5e820d3d2704fe2967cbe350e20c8ffcd3f0a", size = 10080, upload-time = "2025-02-20T21:01:16.647Z" },
]

[[package]]
name = "certifi"
version = "2025.7.14"
source = { registry = "https://pypi.org/simple" }
sdist = { url = "https://files.pythonhosted.org/packages/b3/76/52c535bcebe74590f296d6c77c86dabf761c41980e1347a2422e4aa2ae41/certifi-2025.7.14.tar.gz", hash = "sha256:8ea99dbdfaaf2ba2f9bac77b9249ef62ec5218e7c2b2e903378ed5fccf765995", size = 163981, upload-time = "2025-07-14T03:29:28.449Z" }
wheels = [
    { url = "https://files.pythonhosted.org/packages/4f/52/34c6cf5bb9285074dc3531c437b3919e825d976fde097a7a73f79e726d03/certifi-2025.7.14-py3-none-any.whl", hash = "sha256:6b31f564a415d79ee77df69d757bb49a5bb53bd9f756cbbe24394ffd6fc1f4b2", size = 162722, upload-time = "2025-07-14T03:29:26.863Z" },
]

[[package]]
name = "charset-normalizer"
version = "3.4.2"
source = { registry = "https://pypi.org/simple" }
sdist = { url = "https://files.pythonhosted.org/packages/e4/33/89c2ced2b67d1c2a61c19c6751aa8902d46ce3dacb23600a283619f5a12d/charset_normalizer-3.4.2.tar.gz", hash = "sha256:5baececa9ecba31eff645232d59845c07aa030f0c81ee70184a90d35099a0e63", size = 126367, upload-time = "2025-05-02T08:34:42.01Z" }
wheels = [
    { url = "https://files.pythonhosted.org/packages/ea/12/a93df3366ed32db1d907d7593a94f1fe6293903e3e92967bebd6950ed12c/charset_normalizer-3.4.2-cp313-cp313-macosx_10_13_universal2.whl", hash = "sha256:926ca93accd5d36ccdabd803392ddc3e03e6d4cd1cf17deff3b989ab8e9dbcf0", size = 199622, upload-time = "2025-05-02T08:32:56.363Z" },
    { url = "https://files.pythonhosted.org/packages/04/93/bf204e6f344c39d9937d3c13c8cd5bbfc266472e51fc8c07cb7f64fcd2de/charset_normalizer-3.4.2-cp313-cp313-manylinux_2_17_aarch64.manylinux2014_aarch64.whl", hash = "sha256:eba9904b0f38a143592d9fc0e19e2df0fa2e41c3c3745554761c5f6447eedabf", size = 143435, upload-time = "2025-05-02T08:32:58.551Z" },
    { url = "https://files.pythonhosted.org/packages/22/2a/ea8a2095b0bafa6c5b5a55ffdc2f924455233ee7b91c69b7edfcc9e02284/charset_normalizer-3.4.2-cp313-cp313-manylinux_2_17_ppc64le.manylinux2014_ppc64le.whl", hash = "sha256:3fddb7e2c84ac87ac3a947cb4e66d143ca5863ef48e4a5ecb83bd48619e4634e", size = 153653, upload-time = "2025-05-02T08:33:00.342Z" },
    { url = "https://files.pythonhosted.org/packages/b6/57/1b090ff183d13cef485dfbe272e2fe57622a76694061353c59da52c9a659/charset_normalizer-3.4.2-cp313-cp313-manylinux_2_17_s390x.manylinux2014_s390x.whl", hash = "sha256:98f862da73774290f251b9df8d11161b6cf25b599a66baf087c1ffe340e9bfd1", size = 146231, upload-time = "2025-05-02T08:33:02.081Z" },
    { url = "https://files.pythonhosted.org/packages/e2/28/ffc026b26f441fc67bd21ab7f03b313ab3fe46714a14b516f931abe1a2d8/charset_normalizer-3.4.2-cp313-cp313-manylinux_2_17_x86_64.manylinux2014_x86_64.whl", hash = "sha256:6c9379d65defcab82d07b2a9dfbfc2e95bc8fe0ebb1b176a3190230a3ef0e07c", size = 148243, upload-time = "2025-05-02T08:33:04.063Z" },
    { url = "https://files.pythonhosted.org/packages/c0/0f/9abe9bd191629c33e69e47c6ef45ef99773320e9ad8e9cb08b8ab4a8d4cb/charset_normalizer-3.4.2-cp313-cp313-manylinux_2_5_i686.manylinux1_i686.manylinux_2_17_i686.manylinux2014_i686.whl", hash = "sha256:e635b87f01ebc977342e2697d05b56632f5f879a4f15955dfe8cef2448b51691", size = 150442, upload-time = "2025-05-02T08:33:06.418Z" },
    { url = "https://files.pythonhosted.org/packages/67/7c/a123bbcedca91d5916c056407f89a7f5e8fdfce12ba825d7d6b9954a1a3c/charset_normalizer-3.4.2-cp313-cp313-musllinux_1_2_aarch64.whl", hash = "sha256:1c95a1e2902a8b722868587c0e1184ad5c55631de5afc0eb96bc4b0d738092c0", size = 145147, upload-time = "2025-05-02T08:33:08.183Z" },
    { url = "https://files.pythonhosted.org/packages/ec/fe/1ac556fa4899d967b83e9893788e86b6af4d83e4726511eaaad035e36595/charset_normalizer-3.4.2-cp313-cp313-musllinux_1_2_i686.whl", hash = "sha256:ef8de666d6179b009dce7bcb2ad4c4a779f113f12caf8dc77f0162c29d20490b", size = 153057, upload-time = "2025-05-02T08:33:09.986Z" },
    { url = "https://files.pythonhosted.org/packages/2b/ff/acfc0b0a70b19e3e54febdd5301a98b72fa07635e56f24f60502e954c461/charset_normalizer-3.4.2-cp313-cp313-musllinux_1_2_ppc64le.whl", hash = "sha256:32fc0341d72e0f73f80acb0a2c94216bd704f4f0bce10aedea38f30502b271ff", size = 156454, upload-time = "2025-05-02T08:33:11.814Z" },
    { url = "https://files.pythonhosted.org/packages/92/08/95b458ce9c740d0645feb0e96cea1f5ec946ea9c580a94adfe0b617f3573/charset_normalizer-3.4.2-cp313-cp313-musllinux_1_2_s390x.whl", hash = "sha256:289200a18fa698949d2b39c671c2cc7a24d44096784e76614899a7ccf2574b7b", size = 154174, upload-time = "2025-05-02T08:33:13.707Z" },
    { url = "https://files.pythonhosted.org/packages/78/be/8392efc43487ac051eee6c36d5fbd63032d78f7728cb37aebcc98191f1ff/charset_normalizer-3.4.2-cp313-cp313-musllinux_1_2_x86_64.whl", hash = "sha256:4a476b06fbcf359ad25d34a057b7219281286ae2477cc5ff5e3f70a246971148", size = 149166, upload-time = "2025-05-02T08:33:15.458Z" },
    { url = "https://files.pythonhosted.org/packages/44/96/392abd49b094d30b91d9fbda6a69519e95802250b777841cf3bda8fe136c/charset_normalizer-3.4.2-cp313-cp313-win32.whl", hash = "sha256:aaeeb6a479c7667fbe1099af9617c83aaca22182d6cf8c53966491a0f1b7ffb7", size = 98064, upload-time = "2025-05-02T08:33:17.06Z" },
    { url = "https://files.pythonhosted.org/packages/e9/b0/0200da600134e001d91851ddc797809e2fe0ea72de90e09bec5a2fbdaccb/charset_normalizer-3.4.2-cp313-cp313-win_amd64.whl", hash = "sha256:aa6af9e7d59f9c12b33ae4e9450619cf2488e2bbe9b44030905877f0b2324980", size = 105641, upload-time = "2025-05-02T08:33:18.753Z" },
    { url = "https://files.pythonhosted.org/packages/20/94/c5790835a017658cbfabd07f3bfb549140c3ac458cfc196323996b10095a/charset_normalizer-3.4.2-py3-none-any.whl", hash = "sha256:7f56930ab0abd1c45cd15be65cc741c28b1c9a34876ce8c17a2fa107810c0af0", size = 52626, upload-time = "2025-05-02T08:34:40.053Z" },
]

[[package]]
name = "chromadb"
version = "1.0.15"
source = { registry = "https://pypi.org/simple" }
dependencies = [
    { name = "bcrypt" },
    { name = "build" },
    { name = "grpcio" },
    { name = "httpx" },
    { name = "importlib-resources" },
    { name = "jsonschema" },
    { name = "kubernetes" },
    { name = "mmh3" },
    { name = "numpy" },
    { name = "onnxruntime" },
    { name = "opentelemetry-api" },
    { name = "opentelemetry-exporter-otlp-proto-grpc" },
    { name = "opentelemetry-sdk" },
    { name = "orjson" },
    { name = "overrides" },
    { name = "posthog" },
    { name = "pybase64" },
    { name = "pydantic" },
    { name = "pypika" },
    { name = "pyyaml" },
    { name = "rich" },
    { name = "tenacity" },
    { name = "tokenizers" },
    { name = "tqdm" },
    { name = "typer" },
    { name = "typing-extensions" },
    { name = "uvicorn", extra = ["standard"] },
]
sdist = { url = "https://files.pythonhosted.org/packages/ad/e2/0653b2e539db5512d2200c759f1bc7f9ef5609fe47f3c7d24b82f62dc00f/chromadb-1.0.15.tar.gz", hash = "sha256:3e910da3f5414e2204f89c7beca1650847f2bf3bd71f11a2e40aad1eb31050aa", size = 1218840, upload-time = "2025-07-02T17:07:09.875Z" }
wheels = [
    { url = "https://files.pythonhosted.org/packages/85/5a/866c6f0c2160cbc8dca0cf77b2fb391dcf435b32a58743da1bc1a08dc442/chromadb-1.0.15-cp39-abi3-macosx_10_12_x86_64.whl", hash = "sha256:51791553014297798b53df4e043e9c30f4e8bd157647971a6bb02b04bfa65f82", size = 18838820, upload-time = "2025-07-02T17:07:07.632Z" },
    { url = "https://files.pythonhosted.org/packages/e1/18/ff9b58ab5d334f5ecff7fdbacd6761bac467176708fa4d2500ae7c048af0/chromadb-1.0.15-cp39-abi3-macosx_11_0_arm64.whl", hash = "sha256:48015803c0631c3a817befc276436dc084bb628c37fd4214047212afb2056291", size = 18057131, upload-time = "2025-07-02T17:07:05.15Z" },
    { url = "https://files.pythonhosted.org/packages/31/49/74e34cc5aeeb25aff2c0ede6790b3671e14c1b91574dd8f98d266a4c5aad/chromadb-1.0.15-cp39-abi3-manylinux_2_17_aarch64.manylinux2014_aarch64.whl", hash = "sha256:3b73cd6fb32fcdd91c577cca16ea6112b691d72b441bb3f2140426d1e79e453a", size = 18595284, upload-time = "2025-07-02T17:06:59.102Z" },
    { url = "https://files.pythonhosted.org/packages/cb/33/190df917a057067e37f8b48d082d769bed8b3c0c507edefc7b6c6bb577d0/chromadb-1.0.15-cp39-abi3-manylinux_2_17_x86_64.manylinux2014_x86_64.whl", hash = "sha256:479f1b401af9e7c20f50642ffb3376abbfd78e2b5b170429f7c79eff52e367db", size = 19526626, upload-time = "2025-07-02T17:07:02.163Z" },
    { url = "https://files.pythonhosted.org/packages/a1/30/6890da607358993f87a01e80bcce916b4d91515ce865f07dc06845cb472f/chromadb-1.0.15-cp39-abi3-win_amd64.whl", hash = "sha256:e0cb3b93fdc42b1786f151d413ef36299f30f783a30ce08bf0bfb12e552b4190", size = 19520490, upload-time = "2025-07-02T17:07:11.559Z" },
]

[[package]]
name = "click"
version = "8.2.1"
source = { registry = "https://pypi.org/simple" }
dependencies = [
    { name = "colorama", marker = "sys_platform == 'win32'" },
]
sdist = { url = "https://files.pythonhosted.org/packages/60/6c/8ca2efa64cf75a977a0d7fac081354553ebe483345c734fb6b6515d96bbc/click-8.2.1.tar.gz", hash = "sha256:27c491cc05d968d271d5a1db13e3b5a184636d9d930f148c50b038f0d0646202", size = 286342, upload-time = "2025-05-20T23:19:49.832Z" }
wheels = [
    { url = "https://files.pythonhosted.org/packages/85/32/10bb5764d90a8eee674e9dc6f4db6a0ab47c8c4d0d83c27f7c39ac415a4d/click-8.2.1-py3-none-any.whl", hash = "sha256:61a3265b914e850b85317d0b3109c7f8cd35a670f963866005d6ef1d5175a12b", size = 102215, upload-time = "2025-05-20T23:19:47.796Z" },
]

[[package]]
name = "colorama"
version = "0.4.6"
source = { registry = "https://pypi.org/simple" }
sdist = { url = "https://files.pythonhosted.org/packages/d8/53/6f443c9a4a8358a93a6792e2acffb9d9d5cb0a5cfd8802644b7b1c9a02e4/colorama-0.4.6.tar.gz", hash = "sha256:08695f5cb7ed6e0531a20572697297273c47b8cae5a63ffc6d6ed5c201be6e44", size = 27697, upload-time = "2022-10-25T02:36:22.414Z" }
wheels = [
    { url = "https://files.pythonhosted.org/packages/d1/d6/3965ed04c63042e047cb6a3e6ed1a63a35087b6a609aa3a15ed8ac56c221/colorama-0.4.6-py2.py3-none-any.whl", hash = "sha256:4f1d9991f5acc0ca119f9d443620b77f9d6b33703e51011c16baf57afb285fc6", size = 25335, upload-time = "2022-10-25T02:36:20.889Z" },
]

[[package]]
name = "coloredlogs"
version = "15.0.1"
source = { registry = "https://pypi.org/simple" }
dependencies = [
    { name = "humanfriendly" },
]
sdist = { url = "https://files.pythonhosted.org/packages/cc/c7/eed8f27100517e8c0e6b923d5f0845d0cb99763da6fdee00478f91db7325/coloredlogs-15.0.1.tar.gz", hash = "sha256:7c991aa71a4577af2f82600d8f8f3a89f936baeaf9b50a9c197da014e5bf16b0", size = 278520, upload-time = "2021-06-11T10:22:45.202Z" }
wheels = [
    { url = "https://files.pythonhosted.org/packages/a7/06/3d6badcf13db419e25b07041d9c7b4a2c331d3f4e7134445ec5df57714cd/coloredlogs-15.0.1-py2.py3-none-any.whl", hash = "sha256:612ee75c546f53e92e70049c9dbfcc18c935a2b9a53b66085ce9ef6a6e5c0934", size = 46018, upload-time = "2021-06-11T10:22:42.561Z" },
]

[[package]]
name = "distro"
version = "1.9.0"
source = { registry = "https://pypi.org/simple" }
sdist = { url = "https://files.pythonhosted.org/packages/fc/f8/98eea607f65de6527f8a2e8885fc8015d3e6f5775df186e443e0964a11c3/distro-1.9.0.tar.gz", hash = "sha256:2fa77c6fd8940f116ee1d6b94a2f90b13b5ea8d019b98bc8bafdcabcdd9bdbed", size = 60722, upload-time = "2023-12-24T09:54:32.31Z" }
wheels = [
    { url = "https://files.pythonhosted.org/packages/12/b3/231ffd4ab1fc9d679809f356cebee130ac7daa00d6d6f3206dd4fd137e9e/distro-1.9.0-py3-none-any.whl", hash = "sha256:7bffd925d65168f85027d8da9af6bddab658135b840670a223589bc0c8ef02b2", size = 20277, upload-time = "2023-12-24T09:54:30.421Z" },
]

[[package]]
name = "durationpy"
version = "0.10"
source = { registry = "https://pypi.org/simple" }
sdist = { url = "https://files.pythonhosted.org/packages/9d/a4/e44218c2b394e31a6dd0d6b095c4e1f32d0be54c2a4b250032d717647bab/durationpy-0.10.tar.gz", hash = "sha256:1fa6893409a6e739c9c72334fc65cca1f355dbdd93405d30f726deb5bde42fba", size = 3335, upload-time = "2025-05-17T13:52:37.26Z" }
wheels = [
    { url = "https://files.pythonhosted.org/packages/b0/0d/9feae160378a3553fa9a339b0e9c1a048e147a4127210e286ef18b730f03/durationpy-0.10-py3-none-any.whl", hash = "sha256:3b41e1b601234296b4fb368338fdcd3e13e0b4fb5b67345948f4f2bf9868b286", size = 3922, upload-time = "2025-05-17T13:52:36.463Z" },
]

[[package]]
name = "fastapi"
version = "0.116.1"
source = { registry = "https://pypi.org/simple" }
dependencies = [
    { name = "pydantic" },
    { name = "starlette" },
    { name = "typing-extensions" },
]
sdist = { url = "https://files.pythonhosted.org/packages/78/d7/6c8b3bfe33eeffa208183ec037fee0cce9f7f024089ab1c5d12ef04bd27c/fastapi-0.116.1.tar.gz", hash = "sha256:ed52cbf946abfd70c5a0dccb24673f0670deeb517a88b3544d03c2a6bf283143", size = 296485, upload-time = "2025-07-11T16:22:32.057Z" }
wheels = [
    { url = "https://files.pythonhosted.org/packages/e5/47/d63c60f59a59467fda0f93f46335c9d18526d7071f025cb5b89d5353ea42/fastapi-0.116.1-py3-none-any.whl", hash = "sha256:c46ac7c312df840f0c9e220f7964bada936781bc4e2e6eb71f1c4d7553786565", size = 95631, upload-time = "2025-07-11T16:22:30.485Z" },
]

[[package]]
name = "filelock"
version = "3.18.0"
source = { registry = "https://pypi.org/simple" }
sdist = { url = "https://files.pythonhosted.org/packages/0a/10/c23352565a6544bdc5353e0b15fc1c563352101f30e24bf500207a54df9a/filelock-3.18.0.tar.gz", hash = "sha256:adbc88eabb99d2fec8c9c1b229b171f18afa655400173ddc653d5d01501fb9f2", size = 18075, upload-time = "2025-03-14T07:11:40.47Z" }
wheels = [
    { url = "https://files.pythonhosted.org/packages/4d/36/2a115987e2d8c300a974597416d9de88f2444426de9571f4b59b2cca3acc/filelock-3.18.0-py3-none-any.whl", hash = "sha256:c401f4f8377c4464e6db25fff06205fd89bdd83b65eb0488ed1b160f780e21de", size = 16215, upload-time = "2025-03-14T07:11:39.145Z" },
]

[[package]]
name = "flake8"
version = "7.3.0"
source = { registry = "https://pypi.org/simple" }
dependencies = [
    { name = "mccabe" },
    { name = "pycodestyle" },
    { name = "pyflakes" },
]
sdist = { url = "https://files.pythonhosted.org/packages/9b/af/fbfe3c4b5a657d79e5c47a2827a362f9e1b763336a52f926126aa6dc7123/flake8-7.3.0.tar.gz", hash = "sha256:fe044858146b9fc69b551a4b490d69cf960fcb78ad1edcb84e7fbb1b4a8e3872", size = 48326, upload-time = "2025-06-20T19:31:35.838Z" }
wheels = [
    { url = "https://files.pythonhosted.org/packages/9f/56/13ab06b4f93ca7cac71078fbe37fcea175d3216f31f85c3168a6bbd0bb9a/flake8-7.3.0-py2.py3-none-any.whl", hash = "sha256:b9696257b9ce8beb888cdbe31cf885c90d31928fe202be0889a7cdafad32f01e", size = 57922, upload-time = "2025-06-20T19:31:34.425Z" },
]

[[package]]
name = "flatbuffers"
version = "25.2.10"
source = { registry = "https://pypi.org/simple" }
sdist = { url = "https://files.pythonhosted.org/packages/e4/30/eb5dce7994fc71a2f685d98ec33cc660c0a5887db5610137e60d8cbc4489/flatbuffers-25.2.10.tar.gz", hash = "sha256:97e451377a41262f8d9bd4295cc836133415cc03d8cb966410a4af92eb00d26e", size = 22170, upload-time = "2025-02-11T04:26:46.257Z" }
wheels = [
    { url = "https://files.pythonhosted.org/packages/b8/25/155f9f080d5e4bc0082edfda032ea2bc2b8fab3f4d25d46c1e9dd22a1a89/flatbuffers-25.2.10-py2.py3-none-any.whl", hash = "sha256:ebba5f4d5ea615af3f7fd70fc310636fbb2bbd1f566ac0a23d98dd412de50051", size = 30953, upload-time = "2025-02-11T04:26:44.484Z" },
]

[[package]]
name = "fsspec"
version = "2025.7.0"
source = { registry = "https://pypi.org/simple" }
sdist = { url = "https://files.pythonhosted.org/packages/8b/02/0835e6ab9cfc03916fe3f78c0956cfcdb6ff2669ffa6651065d5ebf7fc98/fsspec-2025.7.0.tar.gz", hash = "sha256:786120687ffa54b8283d942929540d8bc5ccfa820deb555a2b5d0ed2b737bf58", size = 304432, upload-time = "2025-07-15T16:05:21.19Z" }
wheels = [
    { url = "https://files.pythonhosted.org/packages/2f/e0/014d5d9d7a4564cf1c40b5039bc882db69fd881111e03ab3657ac0b218e2/fsspec-2025.7.0-py3-none-any.whl", hash = "sha256:8b012e39f63c7d5f10474de957f3ab793b47b45ae7d39f2fb735f8bbe25c0e21", size = 199597, upload-time = "2025-07-15T16:05:19.529Z" },
]

[[package]]
name = "google-auth"
version = "2.40.3"
source = { registry = "https://pypi.org/simple" }
dependencies = [
    { name = "cachetools" },
    { name = "pyasn1-modules" },
    { name = "rsa" },
]
sdist = { url = "https://files.pythonhosted.org/packages/9e/9b/e92ef23b84fa10a64ce4831390b7a4c2e53c0132568d99d4ae61d04c8855/google_auth-2.40.3.tar.gz", hash = "sha256:500c3a29adedeb36ea9cf24b8d10858e152f2412e3ca37829b3fa18e33d63b77", size = 281029, upload-time = "2025-06-04T18:04:57.577Z" }
wheels = [
    { url = "https://files.pythonhosted.org/packages/17/63/b19553b658a1692443c62bd07e5868adaa0ad746a0751ba62c59568cd45b/google_auth-2.40.3-py2.py3-none-any.whl", hash = "sha256:1370d4593e86213563547f97a92752fc658456fe4514c809544f330fed45a7ca", size = 216137, upload-time = "2025-06-04T18:04:55.573Z" },
]

[[package]]
name = "googleapis-common-protos"
version = "1.70.0"
source = { registry = "https://pypi.org/simple" }
dependencies = [
    { name = "protobuf" },
]
sdist = { url = "https://files.pythonhosted.org/packages/39/24/33db22342cf4a2ea27c9955e6713140fedd51e8b141b5ce5260897020f1a/googleapis_common_protos-1.70.0.tar.gz", hash = "sha256:0e1b44e0ea153e6594f9f394fef15193a68aaaea2d843f83e2742717ca753257", size = 145903, upload-time = "2025-04-14T10:17:02.924Z" }
wheels = [
    { url = "https://files.pythonhosted.org/packages/86/f1/62a193f0227cf15a920390abe675f386dec35f7ae3ffe6da582d3ade42c7/googleapis_common_protos-1.70.0-py3-none-any.whl", hash = "sha256:b8bfcca8c25a2bb253e0e0b0adaf8c00773e5e6af6fd92397576680b807e0fd8", size = 294530, upload-time = "2025-04-14T10:17:01.271Z" },
]

[[package]]
name = "grpcio"
version = "1.73.1"
source = { registry = "https://pypi.org/simple" }
sdist = { url = "https://files.pythonhosted.org/packages/79/e8/b43b851537da2e2f03fa8be1aef207e5cbfb1a2e014fbb6b40d24c177cd3/grpcio-1.73.1.tar.gz", hash = "sha256:7fce2cd1c0c1116cf3850564ebfc3264fba75d3c74a7414373f1238ea365ef87", size = 12730355, upload-time = "2025-06-26T01:53:24.622Z" }
wheels = [
    { url = "https://files.pythonhosted.org/packages/37/bf/4ca20d1acbefabcaba633ab17f4244cbbe8eca877df01517207bd6655914/grpcio-1.73.1-cp313-cp313-linux_armv7l.whl", hash = "sha256:b310824ab5092cf74750ebd8a8a8981c1810cb2b363210e70d06ef37ad80d4f9", size = 5335615, upload-time = "2025-06-26T01:52:42.896Z" },
    { url = "https://files.pythonhosted.org/packages/75/ed/45c345f284abec5d4f6d77cbca9c52c39b554397eb7de7d2fcf440bcd049/grpcio-1.73.1-cp313-cp313-macosx_11_0_universal2.whl", hash = "sha256:8f5a6df3fba31a3485096ac85b2e34b9666ffb0590df0cd044f58694e6a1f6b5", size = 10595497, upload-time = "2025-06-26T01:52:44.695Z" },
    { url = "https://files.pythonhosted.org/packages/a4/75/bff2c2728018f546d812b755455014bc718f8cdcbf5c84f1f6e5494443a8/grpcio-1.73.1-cp313-cp313-manylinux_2_17_aarch64.whl", hash = "sha256:052e28fe9c41357da42250a91926a3e2f74c046575c070b69659467ca5aa976b", size = 5765321, upload-time = "2025-06-26T01:52:46.871Z" },
    { url = "https://files.pythonhosted.org/packages/70/3b/14e43158d3b81a38251b1d231dfb45a9b492d872102a919fbf7ba4ac20cd/grpcio-1.73.1-cp313-cp313-manylinux_2_17_i686.manylinux2014_i686.whl", hash = "sha256:1c0bf15f629b1497436596b1cbddddfa3234273490229ca29561209778ebe182", size = 6415436, upload-time = "2025-06-26T01:52:49.134Z" },
    { url = "https://files.pythonhosted.org/packages/e5/3f/81d9650ca40b54338336fd360f36773be8cb6c07c036e751d8996eb96598/grpcio-1.73.1-cp313-cp313-manylinux_2_17_x86_64.manylinux2014_x86_64.whl", hash = "sha256:0ab860d5bfa788c5a021fba264802e2593688cd965d1374d31d2b1a34cacd854", size = 6007012, upload-time = "2025-06-26T01:52:51.076Z" },
    { url = "https://files.pythonhosted.org/packages/55/f4/59edf5af68d684d0f4f7ad9462a418ac517201c238551529098c9aa28cb0/grpcio-1.73.1-cp313-cp313-musllinux_1_1_aarch64.whl", hash = "sha256:ad1d958c31cc91ab050bd8a91355480b8e0683e21176522bacea225ce51163f2", size = 6105209, upload-time = "2025-06-26T01:52:52.773Z" },
    { url = "https://files.pythonhosted.org/packages/e4/a8/700d034d5d0786a5ba14bfa9ce974ed4c976936c2748c2bd87aa50f69b36/grpcio-1.73.1-cp313-cp313-musllinux_1_1_i686.whl", hash = "sha256:f43ffb3bd415c57224c7427bfb9e6c46a0b6e998754bfa0d00f408e1873dcbb5", size = 6753655, upload-time = "2025-06-26T01:52:55.064Z" },
    { url = "https://files.pythonhosted.org/packages/1f/29/efbd4ac837c23bc48e34bbaf32bd429f0dc9ad7f80721cdb4622144c118c/grpcio-1.73.1-cp313-cp313-musllinux_1_1_x86_64.whl", hash = "sha256:686231cdd03a8a8055f798b2b54b19428cdf18fa1549bee92249b43607c42668", size = 6287288, upload-time = "2025-06-26T01:52:57.33Z" },
    { url = "https://files.pythonhosted.org/packages/d8/61/c6045d2ce16624bbe18b5d169c1a5ce4d6c3a47bc9d0e5c4fa6a50ed1239/grpcio-1.73.1-cp313-cp313-win32.whl", hash = "sha256:89018866a096e2ce21e05eabed1567479713ebe57b1db7cbb0f1e3b896793ba4", size = 3668151, upload-time = "2025-06-26T01:52:59.405Z" },
    { url = "https://files.pythonhosted.org/packages/c2/d7/77ac689216daee10de318db5aa1b88d159432dc76a130948a56b3aa671a2/grpcio-1.73.1-cp313-cp313-win_amd64.whl", hash = "sha256:4a68f8c9966b94dff693670a5cf2b54888a48a5011c5d9ce2295a1a1465ee84f", size = 4335747, upload-time = "2025-06-26T01:53:01.233Z" },
]

[[package]]
name = "h11"
version = "0.16.0"
source = { registry = "https://pypi.org/simple" }
sdist = { url = "https://files.pythonhosted.org/packages/01/ee/02a2c011bdab74c6fb3c75474d40b3052059d95df7e73351460c8588d963/h11-0.16.0.tar.gz", hash = "sha256:4e35b956cf45792e4caa5885e69fba00bdbc6ffafbfa020300e549b208ee5ff1", size = 101250, upload-time = "2025-04-24T03:35:25.427Z" }
wheels = [
    { url = "https://files.pythonhosted.org/packages/04/4b/29cac41a4d98d144bf5f6d33995617b185d14b22401f75ca86f384e87ff1/h11-0.16.0-py3-none-any.whl", hash = "sha256:63cf8bbe7522de3bf65932fda1d9c2772064ffb3dae62d55932da54b31cb6c86", size = 37515, upload-time = "2025-04-24T03:35:24.344Z" },
]

[[package]]
name = "hf-xet"
version = "1.1.5"
source = { registry = "https://pypi.org/simple" }
sdist = { url = "https://files.pythonhosted.org/packages/ed/d4/7685999e85945ed0d7f0762b686ae7015035390de1161dcea9d5276c134c/hf_xet-1.1.5.tar.gz", hash = "sha256:69ebbcfd9ec44fdc2af73441619eeb06b94ee34511bbcf57cd423820090f5694", size = 495969, upload-time = "2025-06-20T21:48:38.007Z" }
wheels = [
    { url = "https://files.pythonhosted.org/packages/00/89/a1119eebe2836cb25758e7661d6410d3eae982e2b5e974bcc4d250be9012/hf_xet-1.1.5-cp37-abi3-macosx_10_12_x86_64.whl", hash = "sha256:f52c2fa3635b8c37c7764d8796dfa72706cc4eded19d638331161e82b0792e23", size = 2687929, upload-time = "2025-06-20T21:48:32.284Z" },
    { url = "https://files.pythonhosted.org/packages/de/5f/2c78e28f309396e71ec8e4e9304a6483dcbc36172b5cea8f291994163425/hf_xet-1.1.5-cp37-abi3-macosx_11_0_arm64.whl", hash = "sha256:9fa6e3ee5d61912c4a113e0708eaaef987047616465ac7aa30f7121a48fc1af8", size = 2556338, upload-time = "2025-06-20T21:48:30.079Z" },
    { url = "https://files.pythonhosted.org/packages/6d/2f/6cad7b5fe86b7652579346cb7f85156c11761df26435651cbba89376cd2c/hf_xet-1.1.5-cp37-abi3-manylinux_2_17_x86_64.manylinux2014_x86_64.whl", hash = "sha256:fc874b5c843e642f45fd85cda1ce599e123308ad2901ead23d3510a47ff506d1", size = 3102894, upload-time = "2025-06-20T21:48:28.114Z" },
    { url = "https://files.pythonhosted.org/packages/d0/54/0fcf2b619720a26fbb6cc941e89f2472a522cd963a776c089b189559447f/hf_xet-1.1.5-cp37-abi3-manylinux_2_28_aarch64.whl", hash = "sha256:dbba1660e5d810bd0ea77c511a99e9242d920790d0e63c0e4673ed36c4022d18", size = 3002134, upload-time = "2025-06-20T21:48:25.906Z" },
    { url = "https://files.pythonhosted.org/packages/f3/92/1d351ac6cef7c4ba8c85744d37ffbfac2d53d0a6c04d2cabeba614640a78/hf_xet-1.1.5-cp37-abi3-musllinux_1_2_aarch64.whl", hash = "sha256:ab34c4c3104133c495785d5d8bba3b1efc99de52c02e759cf711a91fd39d3a14", size = 3171009, upload-time = "2025-06-20T21:48:33.987Z" },
    { url = "https://files.pythonhosted.org/packages/c9/65/4b2ddb0e3e983f2508528eb4501288ae2f84963586fbdfae596836d5e57a/hf_xet-1.1.5-cp37-abi3-musllinux_1_2_x86_64.whl", hash = "sha256:83088ecea236d5113de478acb2339f92c95b4fb0462acaa30621fac02f5a534a", size = 3279245, upload-time = "2025-06-20T21:48:36.051Z" },
    { url = "https://files.pythonhosted.org/packages/f0/55/ef77a85ee443ae05a9e9cba1c9f0dd9241eb42da2aeba1dc50f51154c81a/hf_xet-1.1.5-cp37-abi3-win_amd64.whl", hash = "sha256:73e167d9807d166596b4b2f0b585c6d5bd84a26dea32843665a8b58f6edba245", size = 2738931, upload-time = "2025-06-20T21:48:39.482Z" },
]

[[package]]
name = "httpcore"
version = "1.0.9"
source = { registry = "https://pypi.org/simple" }
dependencies = [
    { name = "certifi" },
    { name = "h11" },
]
sdist = { url = "https://files.pythonhosted.org/packages/06/94/82699a10bca87a5556c9c59b5963f2d039dbd239f25bc2a63907a05a14cb/httpcore-1.0.9.tar.gz", hash = "sha256:6e34463af53fd2ab5d807f399a9b45ea31c3dfa2276f15a2c3f00afff6e176e8", size = 85484, upload-time = "2025-04-24T22:06:22.219Z" }
wheels = [
    { url = "https://files.pythonhosted.org/packages/7e/f5/f66802a942d491edb555dd61e3a9961140fd64c90bce1eafd741609d334d/httpcore-1.0.9-py3-none-any.whl", hash = "sha256:2d400746a40668fc9dec9810239072b40b4484b640a8c38fd654a024c7a1bf55", size = 78784, upload-time = "2025-04-24T22:06:20.566Z" },
]

[[package]]
name = "httptools"
version = "0.6.4"
source = { registry = "https://pypi.org/simple" }
sdist = { url = "https://files.pythonhosted.org/packages/a7/9a/ce5e1f7e131522e6d3426e8e7a490b3a01f39a6696602e1c4f33f9e94277/httptools-0.6.4.tar.gz", hash = "sha256:4e93eee4add6493b59a5c514da98c939b244fce4a0d8879cd3f466562f4b7d5c", size = 240639, upload-time = "2024-10-16T19:45:08.902Z" }
wheels = [
    { url = "https://files.pythonhosted.org/packages/94/a3/9fe9ad23fd35f7de6b91eeb60848986058bd8b5a5c1e256f5860a160cc3e/httptools-0.6.4-cp313-cp313-macosx_10_13_universal2.whl", hash = "sha256:ade273d7e767d5fae13fa637f4d53b6e961fb7fd93c7797562663f0171c26660", size = 197214, upload-time = "2024-10-16T19:44:38.738Z" },
    { url = "https://files.pythonhosted.org/packages/ea/d9/82d5e68bab783b632023f2fa31db20bebb4e89dfc4d2293945fd68484ee4/httptools-0.6.4-cp313-cp313-macosx_11_0_arm64.whl", hash = "sha256:856f4bc0478ae143bad54a4242fccb1f3f86a6e1be5548fecfd4102061b3a083", size = 102431, upload-time = "2024-10-16T19:44:39.818Z" },
    { url = "https://files.pythonhosted.org/packages/96/c1/cb499655cbdbfb57b577734fde02f6fa0bbc3fe9fb4d87b742b512908dff/httptools-0.6.4-cp313-cp313-manylinux_2_17_aarch64.manylinux2014_aarch64.whl", hash = "sha256:322d20ea9cdd1fa98bd6a74b77e2ec5b818abdc3d36695ab402a0de8ef2865a3", size = 473121, upload-time = "2024-10-16T19:44:41.189Z" },
    { url = "https://files.pythonhosted.org/packages/af/71/ee32fd358f8a3bb199b03261f10921716990808a675d8160b5383487a317/httptools-0.6.4-cp313-cp313-manylinux_2_5_x86_64.manylinux1_x86_64.manylinux_2_17_x86_64.manylinux2014_x86_64.whl", hash = "sha256:4d87b29bd4486c0093fc64dea80231f7c7f7eb4dc70ae394d70a495ab8436071", size = 473805, upload-time = "2024-10-16T19:44:42.384Z" },
    { url = "https://files.pythonhosted.org/packages/8a/0a/0d4df132bfca1507114198b766f1737d57580c9ad1cf93c1ff673e3387be/httptools-0.6.4-cp313-cp313-musllinux_1_2_aarch64.whl", hash = "sha256:342dd6946aa6bda4b8f18c734576106b8a31f2fe31492881a9a160ec84ff4bd5", size = 448858, upload-time = "2024-10-16T19:44:43.959Z" },
    { url = "https://files.pythonhosted.org/packages/1e/6a/787004fdef2cabea27bad1073bf6a33f2437b4dbd3b6fb4a9d71172b1c7c/httptools-0.6.4-cp313-cp313-musllinux_1_2_x86_64.whl", hash = "sha256:4b36913ba52008249223042dca46e69967985fb4051951f94357ea681e1f5dc0", size = 452042, upload-time = "2024-10-16T19:44:45.071Z" },
    { url = "https://files.pythonhosted.org/packages/4d/dc/7decab5c404d1d2cdc1bb330b1bf70e83d6af0396fd4fc76fc60c0d522bf/httptools-0.6.4-cp313-cp313-win_amd64.whl", hash = "sha256:28908df1b9bb8187393d5b5db91435ccc9c8e891657f9cbb42a2541b44c82fc8", size = 87682, upload-time = "2024-10-16T19:44:46.46Z" },
]

[[package]]
name = "httpx"
version = "0.28.1"
source = { registry = "https://pypi.org/simple" }
dependencies = [
    { name = "anyio" },
    { name = "certifi" },
    { name = "httpcore" },
    { name = "idna" },
]
sdist = { url = "https://files.pythonhosted.org/packages/b1/df/48c586a5fe32a0f01324ee087459e112ebb7224f646c0b5023f5e79e9956/httpx-0.28.1.tar.gz", hash = "sha256:75e98c5f16b0f35b567856f597f06ff2270a374470a5c2392242528e3e3e42fc", size = 141406, upload-time = "2024-12-06T15:37:23.222Z" }
wheels = [
    { url = "https://files.pythonhosted.org/packages/2a/39/e50c7c3a983047577ee07d2a9e53faf5a69493943ec3f6a384bdc792deb2/httpx-0.28.1-py3-none-any.whl", hash = "sha256:d909fcccc110f8c7faf814ca82a9a4d816bc5a6dbfea25d6591d6985b8ba59ad", size = 73517, upload-time = "2024-12-06T15:37:21.509Z" },
]

[[package]]
name = "huggingface-hub"
version = "0.33.4"
source = { registry = "https://pypi.org/simple" }
dependencies = [
    { name = "filelock" },
    { name = "fsspec" },
    { name = "hf-xet", marker = "platform_machine == 'aarch64' or platform_machine == 'amd64' or platform_machine == 'arm64' or platform_machine == 'x86_64'" },
    { name = "packaging" },
    { name = "pyyaml" },
    { name = "requests" },
    { name = "tqdm" },
    { name = "typing-extensions" },
]
sdist = { url = "https://files.pythonhosted.org/packages/4b/9e/9366b7349fc125dd68b9d384a0fea84d67b7497753fe92c71b67e13f47c4/huggingface_hub-0.33.4.tar.gz", hash = "sha256:6af13478deae120e765bfd92adad0ae1aec1ad8c439b46f23058ad5956cbca0a", size = 426674, upload-time = "2025-07-11T12:32:48.694Z" }
wheels = [
    { url = "https://files.pythonhosted.org/packages/46/7b/98daa50a2db034cab6cd23a3de04fa2358cb691593d28e9130203eb7a805/huggingface_hub-0.33.4-py3-none-any.whl", hash = "sha256:09f9f4e7ca62547c70f8b82767eefadd2667f4e116acba2e3e62a5a81815a7bb", size = 515339, upload-time = "2025-07-11T12:32:46.346Z" },
]

[[package]]
name = "humanfriendly"
version = "10.0"
source = { registry = "https://pypi.org/simple" }
dependencies = [
    { name = "pyreadline3", marker = "sys_platform == 'win32'" },
]
sdist = { url = "https://files.pythonhosted.org/packages/cc/3f/2c29224acb2e2df4d2046e4c73ee2662023c58ff5b113c4c1adac0886c43/humanfriendly-10.0.tar.gz", hash = "sha256:6b0b831ce8f15f7300721aa49829fc4e83921a9a301cc7f606be6686a2288ddc", size = 360702, upload-time = "2021-09-17T21:40:43.31Z" }
wheels = [
    { url = "https://files.pythonhosted.org/packages/f0/0f/310fb31e39e2d734ccaa2c0fb981ee41f7bd5056ce9bc29b2248bd569169/humanfriendly-10.0-py2.py3-none-any.whl", hash = "sha256:1697e1a8a8f550fd43c2865cd84542fc175a61dcb779b6fee18cf6b6ccba1477", size = 86794, upload-time = "2021-09-17T21:40:39.897Z" },
]

[[package]]
name = "idna"
version = "3.10"
source = { registry = "https://pypi.org/simple" }
sdist = { url = "https://files.pythonhosted.org/packages/f1/70/7703c29685631f5a7590aa73f1f1d3fa9a380e654b86af429e0934a32f7d/idna-3.10.tar.gz", hash = "sha256:12f65c9b470abda6dc35cf8e63cc574b1c52b11df2c86030af0ac09b01b13ea9", size = 190490, upload-time = "2024-09-15T18:07:39.745Z" }
wheels = [
    { url = "https://files.pythonhosted.org/packages/76/c6/c88e154df9c4e1a2a66ccf0005a88dfb2650c1dffb6f5ce603dfbd452ce3/idna-3.10-py3-none-any.whl", hash = "sha256:946d195a0d259cbba61165e88e65941f16e9b36ea6ddb97f00452bae8b1287d3", size = 70442, upload-time = "2024-09-15T18:07:37.964Z" },
]

[[package]]
name = "importlib-metadata"
version = "8.7.0"
source = { registry = "https://pypi.org/simple" }
dependencies = [
    { name = "zipp" },
]
sdist = { url = "https://files.pythonhosted.org/packages/76/66/650a33bd90f786193e4de4b3ad86ea60b53c89b669a5c7be931fac31cdb0/importlib_metadata-8.7.0.tar.gz", hash = "sha256:d13b81ad223b890aa16c5471f2ac3056cf76c5f10f82d6f9292f0b415f389000", size = 56641, upload-time = "2025-04-27T15:29:01.736Z" }
wheels = [
    { url = "https://files.pythonhosted.org/packages/20/b0/36bd937216ec521246249be3bf9855081de4c5e06a0c9b4219dbeda50373/importlib_metadata-8.7.0-py3-none-any.whl", hash = "sha256:e5dd1551894c77868a30651cef00984d50e1002d06942a7101d34870c5f02afd", size = 27656, upload-time = "2025-04-27T15:29:00.214Z" },
]

[[package]]
name = "importlib-resources"
version = "6.5.2"
source = { registry = "https://pypi.org/simple" }
sdist = { url = "https://files.pythonhosted.org/packages/cf/8c/f834fbf984f691b4f7ff60f50b514cc3de5cc08abfc3295564dd89c5e2e7/importlib_resources-6.5.2.tar.gz", hash = "sha256:185f87adef5bcc288449d98fb4fba07cea78bc036455dd44c5fc4a2fe78fed2c", size = 44693, upload-time = "2025-01-03T18:51:56.698Z" }
wheels = [
    { url = "https://files.pythonhosted.org/packages/a4/ed/1f1afb2e9e7f38a545d628f864d562a5ae64fe6f7a10e28ffb9b185b4e89/importlib_resources-6.5.2-py3-none-any.whl", hash = "sha256:789cfdc3ed28c78b67a06acb8126751ced69a3d5f79c095a98298cd8a760ccec", size = 37461, upload-time = "2025-01-03T18:51:54.306Z" },
]

[[package]]
name = "iniconfig"
version = "2.1.0"
source = { registry = "https://pypi.org/simple" }
sdist = { url = "https://files.pythonhosted.org/packages/f2/97/ebf4da567aa6827c909642694d71c9fcf53e5b504f2d96afea02718862f3/iniconfig-2.1.0.tar.gz", hash = "sha256:3abbd2e30b36733fee78f9c7f7308f2d0050e88f0087fd25c2645f63c773e1c7", size = 4793, upload-time = "2025-03-19T20:09:59.721Z" }
wheels = [
    { url = "https://files.pythonhosted.org/packages/2c/e1/e6716421ea10d38022b952c159d5161ca1193197fb744506875fbb87ea7b/iniconfig-2.1.0-py3-none-any.whl", hash = "sha256:9deba5723312380e77435581c6bf4935c94cbfab9b1ed33ef8d238ea168eb760", size = 6050, upload-time = "2025-03-19T20:10:01.071Z" },
]

[[package]]
name = "isort"
version = "6.1.0"
source = { registry = "https://pypi.org/simple" }
sdist = { url = "https://files.pythonhosted.org/packages/1e/82/fa43935523efdfcce6abbae9da7f372b627b27142c3419fcf13bf5b0c397/isort-6.1.0.tar.gz", hash = "sha256:9b8f96a14cfee0677e78e941ff62f03769a06d412aabb9e2a90487b3b7e8d481", size = 824325, upload-time = "2025-10-01T16:26:45.027Z" }
wheels = [
    { url = "https://files.pythonhosted.org/packages/7f/cc/9b681a170efab4868a032631dea1e8446d8ec718a7f657b94d49d1a12643/isort-6.1.0-py3-none-any.whl", hash = "sha256:58d8927ecce74e5087aef019f778d4081a3b6c98f15a80ba35782ca8a2097784", size = 94329, upload-time = "2025-10-01T16:26:43.291Z" },
]

[[package]]
name = "jinja2"
version = "3.1.6"
source = { registry = "https://pypi.org/simple" }
dependencies = [
    { name = "markupsafe" },
]
sdist = { url = "https://files.pythonhosted.org/packages/df/bf/f7da0350254c0ed7c72f3e33cef02e048281fec7ecec5f032d4aac52226b/jinja2-3.1.6.tar.gz", hash = "sha256:0137fb05990d35f1275a587e9aee6d56da821fc83491a0fb838183be43f66d6d", size = 245115, upload-time = "2025-03-05T20:05:02.478Z" }
wheels = [
    { url = "https://files.pythonhosted.org/packages/62/a1/3d680cbfd5f4b8f15abc1d571870c5fc3e594bb582bc3b64ea099db13e56/jinja2-3.1.6-py3-none-any.whl", hash = "sha256:85ece4451f492d0c13c5dd7c13a64681a86afae63a5f347908daf103ce6d2f67", size = 134899, upload-time = "2025-03-05T20:05:00.369Z" },
]

[[package]]
name = "jiter"
version = "0.10.0"
source = { registry = "https://pypi.org/simple" }
sdist = { url = "https://files.pythonhosted.org/packages/ee/9d/ae7ddb4b8ab3fb1b51faf4deb36cb48a4fbbd7cb36bad6a5fca4741306f7/jiter-0.10.0.tar.gz", hash = "sha256:07a7142c38aacc85194391108dc91b5b57093c978a9932bd86a36862759d9500", size = 162759, upload-time = "2025-05-18T19:04:59.73Z" }
wheels = [
    { url = "https://files.pythonhosted.org/packages/2e/b0/279597e7a270e8d22623fea6c5d4eeac328e7d95c236ed51a2b884c54f70/jiter-0.10.0-cp313-cp313-macosx_10_12_x86_64.whl", hash = "sha256:e0588107ec8e11b6f5ef0e0d656fb2803ac6cf94a96b2b9fc675c0e3ab5e8644", size = 311617, upload-time = "2025-05-18T19:04:02.078Z" },
    { url = "https://files.pythonhosted.org/packages/91/e3/0916334936f356d605f54cc164af4060e3e7094364add445a3bc79335d46/jiter-0.10.0-cp313-cp313-macosx_11_0_arm64.whl", hash = "sha256:cafc4628b616dc32530c20ee53d71589816cf385dd9449633e910d596b1f5c8a", size = 318947, upload-time = "2025-05-18T19:04:03.347Z" },
    { url = "https://files.pythonhosted.org/packages/6a/8e/fd94e8c02d0e94539b7d669a7ebbd2776e51f329bb2c84d4385e8063a2ad/jiter-0.10.0-cp313-cp313-manylinux_2_17_aarch64.manylinux2014_aarch64.whl", hash = "sha256:520ef6d981172693786a49ff5b09eda72a42e539f14788124a07530f785c3ad6", size = 344618, upload-time = "2025-05-18T19:04:04.709Z" },
    { url = "https://files.pythonhosted.org/packages/6f/b0/f9f0a2ec42c6e9c2e61c327824687f1e2415b767e1089c1d9135f43816bd/jiter-0.10.0-cp313-cp313-manylinux_2_17_armv7l.manylinux2014_armv7l.whl", hash = "sha256:554dedfd05937f8fc45d17ebdf298fe7e0c77458232bcb73d9fbbf4c6455f5b3", size = 368829, upload-time = "2025-05-18T19:04:06.912Z" },
    { url = "https://files.pythonhosted.org/packages/e8/57/5bbcd5331910595ad53b9fd0c610392ac68692176f05ae48d6ce5c852967/jiter-0.10.0-cp313-cp313-manylinux_2_17_ppc64le.manylinux2014_ppc64le.whl", hash = "sha256:5bc299da7789deacf95f64052d97f75c16d4fc8c4c214a22bf8d859a4288a1c2", size = 491034, upload-time = "2025-05-18T19:04:08.222Z" },
    { url = "https://files.pythonhosted.org/packages/9b/be/c393df00e6e6e9e623a73551774449f2f23b6ec6a502a3297aeeece2c65a/jiter-0.10.0-cp313-cp313-manylinux_2_17_s390x.manylinux2014_s390x.whl", hash = "sha256:5161e201172de298a8a1baad95eb85db4fb90e902353b1f6a41d64ea64644e25", size = 388529, upload-time = "2025-05-18T19:04:09.566Z" },
    { url = "https://files.pythonhosted.org/packages/42/3e/df2235c54d365434c7f150b986a6e35f41ebdc2f95acea3036d99613025d/jiter-0.10.0-cp313-cp313-manylinux_2_17_x86_64.manylinux2014_x86_64.whl", hash = "sha256:2e2227db6ba93cb3e2bf67c87e594adde0609f146344e8207e8730364db27041", size = 350671, upload-time = "2025-05-18T19:04:10.98Z" },
    { url = "https://files.pythonhosted.org/packages/c6/77/71b0b24cbcc28f55ab4dbfe029f9a5b73aeadaba677843fc6dc9ed2b1d0a/jiter-0.10.0-cp313-cp313-manylinux_2_5_i686.manylinux1_i686.whl", hash = "sha256:15acb267ea5e2c64515574b06a8bf393fbfee6a50eb1673614aa45f4613c0cca", size = 390864, upload-time = "2025-05-18T19:04:12.722Z" },
    { url = "https://files.pythonhosted.org/packages/6a/d3/ef774b6969b9b6178e1d1e7a89a3bd37d241f3d3ec5f8deb37bbd203714a/jiter-0.10.0-cp313-cp313-musllinux_1_1_aarch64.whl", hash = "sha256:901b92f2e2947dc6dfcb52fd624453862e16665ea909a08398dde19c0731b7f4", size = 522989, upload-time = "2025-05-18T19:04:14.261Z" },
    { url = "https://files.pythonhosted.org/packages/0c/41/9becdb1d8dd5d854142f45a9d71949ed7e87a8e312b0bede2de849388cb9/jiter-0.10.0-cp313-cp313-musllinux_1_1_x86_64.whl", hash = "sha256:d0cb9a125d5a3ec971a094a845eadde2db0de85b33c9f13eb94a0c63d463879e", size = 513495, upload-time = "2025-05-18T19:04:15.603Z" },
    { url = "https://files.pythonhosted.org/packages/9c/36/3468e5a18238bdedae7c4d19461265b5e9b8e288d3f86cd89d00cbb48686/jiter-0.10.0-cp313-cp313-win32.whl", hash = "sha256:48a403277ad1ee208fb930bdf91745e4d2d6e47253eedc96e2559d1e6527006d", size = 211289, upload-time = "2025-05-18T19:04:17.541Z" },
    { url = "https://files.pythonhosted.org/packages/7e/07/1c96b623128bcb913706e294adb5f768fb7baf8db5e1338ce7b4ee8c78ef/jiter-0.10.0-cp313-cp313-win_amd64.whl", hash = "sha256:75f9eb72ecb640619c29bf714e78c9c46c9c4eaafd644bf78577ede459f330d4", size = 205074, upload-time = "2025-05-18T19:04:19.21Z" },
    { url = "https://files.pythonhosted.org/packages/54/46/caa2c1342655f57d8f0f2519774c6d67132205909c65e9aa8255e1d7b4f4/jiter-0.10.0-cp313-cp313t-macosx_11_0_arm64.whl", hash = "sha256:28ed2a4c05a1f32ef0e1d24c2611330219fed727dae01789f4a335617634b1ca", size = 318225, upload-time = "2025-05-18T19:04:20.583Z" },
    { url = "https://files.pythonhosted.org/packages/43/84/c7d44c75767e18946219ba2d703a5a32ab37b0bc21886a97bc6062e4da42/jiter-0.10.0-cp313-cp313t-manylinux_2_17_x86_64.manylinux2014_x86_64.whl", hash = "sha256:14a4c418b1ec86a195f1ca69da8b23e8926c752b685af665ce30777233dfe070", size = 350235, upload-time = "2025-05-18T19:04:22.363Z" },
    { url = "https://files.pythonhosted.org/packages/01/16/f5a0135ccd968b480daad0e6ab34b0c7c5ba3bc447e5088152696140dcb3/jiter-0.10.0-cp313-cp313t-win_amd64.whl", hash = "sha256:d7bfed2fe1fe0e4dda6ef682cee888ba444b21e7a6553e03252e4feb6cf0adca", size = 207278, upload-time = "2025-05-18T19:04:23.627Z" },
    { url = "https://files.pythonhosted.org/packages/1c/9b/1d646da42c3de6c2188fdaa15bce8ecb22b635904fc68be025e21249ba44/jiter-0.10.0-cp314-cp314-macosx_10_12_x86_64.whl", hash = "sha256:5e9251a5e83fab8d87799d3e1a46cb4b7f2919b895c6f4483629ed2446f66522", size = 310866, upload-time = "2025-05-18T19:04:24.891Z" },
    { url = "https://files.pythonhosted.org/packages/ad/0e/26538b158e8a7c7987e94e7aeb2999e2e82b1f9d2e1f6e9874ddf71ebda0/jiter-0.10.0-cp314-cp314-macosx_11_0_arm64.whl", hash = "sha256:023aa0204126fe5b87ccbcd75c8a0d0261b9abdbbf46d55e7ae9f8e22424eeb8", size = 318772, upload-time = "2025-05-18T19:04:26.161Z" },
    { url = "https://files.pythonhosted.org/packages/7b/fb/d302893151caa1c2636d6574d213e4b34e31fd077af6050a9c5cbb42f6fb/jiter-0.10.0-cp314-cp314-manylinux_2_17_aarch64.manylinux2014_aarch64.whl", hash = "sha256:3c189c4f1779c05f75fc17c0c1267594ed918996a231593a21a5ca5438445216", size = 344534, upload-time = "2025-05-18T19:04:27.495Z" },
    { url = "https://files.pythonhosted.org/packages/01/d8/5780b64a149d74e347c5128d82176eb1e3241b1391ac07935693466d6219/jiter-0.10.0-cp314-cp314-manylinux_2_17_armv7l.manylinux2014_armv7l.whl", hash = "sha256:15720084d90d1098ca0229352607cd68256c76991f6b374af96f36920eae13c4", size = 369087, upload-time = "2025-05-18T19:04:28.896Z" },
    { url = "https://files.pythonhosted.org/packages/e8/5b/f235a1437445160e777544f3ade57544daf96ba7e96c1a5b24a6f7ac7004/jiter-0.10.0-cp314-cp314-manylinux_2_17_ppc64le.manylinux2014_ppc64le.whl", hash = "sha256:e4f2fb68e5f1cfee30e2b2a09549a00683e0fde4c6a2ab88c94072fc33cb7426", size = 490694, upload-time = "2025-05-18T19:04:30.183Z" },
    { url = "https://files.pythonhosted.org/packages/85/a9/9c3d4617caa2ff89cf61b41e83820c27ebb3f7b5fae8a72901e8cd6ff9be/jiter-0.10.0-cp314-cp314-manylinux_2_17_s390x.manylinux2014_s390x.whl", hash = "sha256:ce541693355fc6da424c08b7edf39a2895f58d6ea17d92cc2b168d20907dee12", size = 388992, upload-time = "2025-05-18T19:04:32.028Z" },
    { url = "https://files.pythonhosted.org/packages/68/b1/344fd14049ba5c94526540af7eb661871f9c54d5f5601ff41a959b9a0bbd/jiter-0.10.0-cp314-cp314-manylinux_2_17_x86_64.manylinux2014_x86_64.whl", hash = "sha256:31c50c40272e189d50006ad5c73883caabb73d4e9748a688b216e85a9a9ca3b9", size = 351723, upload-time = "2025-05-18T19:04:33.467Z" },
    { url = "https://files.pythonhosted.org/packages/41/89/4c0e345041186f82a31aee7b9d4219a910df672b9fef26f129f0cda07a29/jiter-0.10.0-cp314-cp314-manylinux_2_5_i686.manylinux1_i686.whl", hash = "sha256:fa3402a2ff9815960e0372a47b75c76979d74402448509ccd49a275fa983ef8a", size = 392215, upload-time = "2025-05-18T19:04:34.827Z" },
    { url = "https://files.pythonhosted.org/packages/55/58/ee607863e18d3f895feb802154a2177d7e823a7103f000df182e0f718b38/jiter-0.10.0-cp314-cp314-musllinux_1_1_aarch64.whl", hash = "sha256:1956f934dca32d7bb647ea21d06d93ca40868b505c228556d3373cbd255ce853", size = 522762, upload-time = "2025-05-18T19:04:36.19Z" },
    { url = "https://files.pythonhosted.org/packages/15/d0/9123fb41825490d16929e73c212de9a42913d68324a8ce3c8476cae7ac9d/jiter-0.10.0-cp314-cp314-musllinux_1_1_x86_64.whl", hash = "sha256:fcedb049bdfc555e261d6f65a6abe1d5ad68825b7202ccb9692636c70fcced86", size = 513427, upload-time = "2025-05-18T19:04:37.544Z" },
    { url = "https://files.pythonhosted.org/packages/d8/b3/2bd02071c5a2430d0b70403a34411fc519c2f227da7b03da9ba6a956f931/jiter-0.10.0-cp314-cp314-win32.whl", hash = "sha256:ac509f7eccca54b2a29daeb516fb95b6f0bd0d0d8084efaf8ed5dfc7b9f0b357", size = 210127, upload-time = "2025-05-18T19:04:38.837Z" },
    { url = "https://files.pythonhosted.org/packages/03/0c/5fe86614ea050c3ecd728ab4035534387cd41e7c1855ef6c031f1ca93e3f/jiter-0.10.0-cp314-cp314t-macosx_11_0_arm64.whl", hash = "sha256:5ed975b83a2b8639356151cef5c0d597c68376fc4922b45d0eb384ac058cfa00", size = 318527, upload-time = "2025-05-18T19:04:40.612Z" },
    { url = "https://files.pythonhosted.org/packages/b3/4a/4175a563579e884192ba6e81725fc0448b042024419be8d83aa8a80a3f44/jiter-0.10.0-cp314-cp314t-manylinux_2_17_x86_64.manylinux2014_x86_64.whl", hash = "sha256:3aa96f2abba33dc77f79b4cf791840230375f9534e5fac927ccceb58c5e604a5", size = 354213, upload-time = "2025-05-18T19:04:41.894Z" },
]

[[package]]
name = "joblib"
version = "1.5.1"
source = { registry = "https://pypi.org/simple" }
sdist = { url = "https://files.pythonhosted.org/packages/dc/fe/0f5a938c54105553436dbff7a61dc4fed4b1b2c98852f8833beaf4d5968f/joblib-1.5.1.tar.gz", hash = "sha256:f4f86e351f39fe3d0d32a9f2c3d8af1ee4cec285aafcb27003dda5205576b444", size = 330475, upload-time = "2025-05-23T12:04:37.097Z" }
wheels = [
    { url = "https://files.pythonhosted.org/packages/7d/4f/1195bbac8e0c2acc5f740661631d8d750dc38d4a32b23ee5df3cde6f4e0d/joblib-1.5.1-py3-none-any.whl", hash = "sha256:4719a31f054c7d766948dcd83e9613686b27114f190f717cec7eaa2084f8a74a", size = 307746, upload-time = "2025-05-23T12:04:35.124Z" },
]

[[package]]
name = "jsonschema"
version = "4.25.0"
source = { registry = "https://pypi.org/simple" }
dependencies = [
    { name = "attrs" },
    { name = "jsonschema-specifications" },
    { name = "referencing" },
    { name = "rpds-py" },
]
sdist = { url = "https://files.pythonhosted.org/packages/d5/00/a297a868e9d0784450faa7365c2172a7d6110c763e30ba861867c32ae6a9/jsonschema-4.25.0.tar.gz", hash = "sha256:e63acf5c11762c0e6672ffb61482bdf57f0876684d8d249c0fe2d730d48bc55f", size = 356830, upload-time = "2025-07-18T15:39:45.11Z" }
wheels = [
    { url = "https://files.pythonhosted.org/packages/fe/54/c86cd8e011fe98803d7e382fd67c0df5ceab8d2b7ad8c5a81524f791551c/jsonschema-4.25.0-py3-none-any.whl", hash = "sha256:24c2e8da302de79c8b9382fee3e76b355e44d2a4364bb207159ce10b517bd716", size = 89184, upload-time = "2025-07-18T15:39:42.956Z" },
]

[[package]]
name = "jsonschema-specifications"
version = "2025.4.1"
source = { registry = "https://pypi.org/simple" }
dependencies = [
    { name = "referencing" },
]
sdist = { url = "https://files.pythonhosted.org/packages/bf/ce/46fbd9c8119cfc3581ee5643ea49464d168028cfb5caff5fc0596d0cf914/jsonschema_specifications-2025.4.1.tar.gz", hash = "sha256:630159c9f4dbea161a6a2205c3011cc4f18ff381b189fff48bb39b9bf26ae608", size = 15513, upload-time = "2025-04-23T12:34:07.418Z" }
wheels = [
    { url = "https://files.pythonhosted.org/packages/01/0e/b27cdbaccf30b890c40ed1da9fd4a3593a5cf94dae54fb34f8a4b74fcd3f/jsonschema_specifications-2025.4.1-py3-none-any.whl", hash = "sha256:4653bffbd6584f7de83a67e0d620ef16900b390ddc7939d56684d6c81e33f1af", size = 18437, upload-time = "2025-04-23T12:34:05.422Z" },
]

[[package]]
name = "kubernetes"
version = "33.1.0"
source = { registry = "https://pypi.org/simple" }
dependencies = [
    { name = "certifi" },
    { name = "durationpy" },
    { name = "google-auth" },
    { name = "oauthlib" },
    { name = "python-dateutil" },
    { name = "pyyaml" },
    { name = "requests" },
    { name = "requests-oauthlib" },
    { name = "six" },
    { name = "urllib3" },
    { name = "websocket-client" },
]
sdist = { url = "https://files.pythonhosted.org/packages/ae/52/19ebe8004c243fdfa78268a96727c71e08f00ff6fe69a301d0b7fcbce3c2/kubernetes-33.1.0.tar.gz", hash = "sha256:f64d829843a54c251061a8e7a14523b521f2dc5c896cf6d65ccf348648a88993", size = 1036779, upload-time = "2025-06-09T21:57:58.521Z" }
wheels = [
    { url = "https://files.pythonhosted.org/packages/89/43/d9bebfc3db7dea6ec80df5cb2aad8d274dd18ec2edd6c4f21f32c237cbbb/kubernetes-33.1.0-py2.py3-none-any.whl", hash = "sha256:544de42b24b64287f7e0aa9513c93cb503f7f40eea39b20f66810011a86eabc5", size = 1941335, upload-time = "2025-06-09T21:57:56.327Z" },
]

[[package]]
name = "markdown-it-py"
version = "3.0.0"
source = { registry = "https://pypi.org/simple" }
dependencies = [
    { name = "mdurl" },
]
sdist = { url = "https://files.pythonhosted.org/packages/38/71/3b932df36c1a044d397a1f92d1cf91ee0a503d91e470cbd670aa66b07ed0/markdown-it-py-3.0.0.tar.gz", hash = "sha256:e3f60a94fa066dc52ec76661e37c851cb232d92f9886b15cb560aaada2df8feb", size = 74596, upload-time = "2023-06-03T06:41:14.443Z" }
wheels = [
    { url = "https://files.pythonhosted.org/packages/42/d7/1ec15b46af6af88f19b8e5ffea08fa375d433c998b8a7639e76935c14f1f/markdown_it_py-3.0.0-py3-none-any.whl", hash = "sha256:355216845c60bd96232cd8d8c40e8f9765cc86f46880e43a8fd22dc1a1a8cab1", size = 87528, upload-time = "2023-06-03T06:41:11.019Z" },
]

[[package]]
name = "markupsafe"
version = "3.0.2"
source = { registry = "https://pypi.org/simple" }
sdist = { url = "https://files.pythonhosted.org/packages/b2/97/5d42485e71dfc078108a86d6de8fa46db44a1a9295e89c5d6d4a06e23a62/markupsafe-3.0.2.tar.gz", hash = "sha256:ee55d3edf80167e48ea11a923c7386f4669df67d7994554387f84e7d8b0a2bf0", size = 20537, upload-time = "2024-10-18T15:21:54.129Z" }
wheels = [
    { url = "https://files.pythonhosted.org/packages/83/0e/67eb10a7ecc77a0c2bbe2b0235765b98d164d81600746914bebada795e97/MarkupSafe-3.0.2-cp313-cp313-macosx_10_13_universal2.whl", hash = "sha256:ba9527cdd4c926ed0760bc301f6728ef34d841f405abf9d4f959c478421e4efd", size = 14274, upload-time = "2024-10-18T15:21:24.577Z" },
    { url = "https://files.pythonhosted.org/packages/2b/6d/9409f3684d3335375d04e5f05744dfe7e9f120062c9857df4ab490a1031a/MarkupSafe-3.0.2-cp313-cp313-macosx_11_0_arm64.whl", hash = "sha256:f8b3d067f2e40fe93e1ccdd6b2e1d16c43140e76f02fb1319a05cf2b79d99430", size = 12352, upload-time = "2024-10-18T15:21:25.382Z" },
    { url = "https://files.pythonhosted.org/packages/d2/f5/6eadfcd3885ea85fe2a7c128315cc1bb7241e1987443d78c8fe712d03091/MarkupSafe-3.0.2-cp313-cp313-manylinux_2_17_aarch64.manylinux2014_aarch64.whl", hash = "sha256:569511d3b58c8791ab4c2e1285575265991e6d8f8700c7be0e88f86cb0672094", size = 24122, upload-time = "2024-10-18T15:21:26.199Z" },
    { url = "https://files.pythonhosted.org/packages/0c/91/96cf928db8236f1bfab6ce15ad070dfdd02ed88261c2afafd4b43575e9e9/MarkupSafe-3.0.2-cp313-cp313-manylinux_2_17_x86_64.manylinux2014_x86_64.whl", hash = "sha256:15ab75ef81add55874e7ab7055e9c397312385bd9ced94920f2802310c930396", size = 23085, upload-time = "2024-10-18T15:21:27.029Z" },
    { url = "https://files.pythonhosted.org/packages/c2/cf/c9d56af24d56ea04daae7ac0940232d31d5a8354f2b457c6d856b2057d69/MarkupSafe-3.0.2-cp313-cp313-manylinux_2_5_i686.manylinux1_i686.manylinux_2_17_i686.manylinux2014_i686.whl", hash = "sha256:f3818cb119498c0678015754eba762e0d61e5b52d34c8b13d770f0719f7b1d79", size = 22978, upload-time = "2024-10-18T15:21:27.846Z" },
    { url = "https://files.pythonhosted.org/packages/2a/9f/8619835cd6a711d6272d62abb78c033bda638fdc54c4e7f4272cf1c0962b/MarkupSafe-3.0.2-cp313-cp313-musllinux_1_2_aarch64.whl", hash = "sha256:cdb82a876c47801bb54a690c5ae105a46b392ac6099881cdfb9f6e95e4014c6a", size = 24208, upload-time = "2024-10-18T15:21:28.744Z" },
    { url = "https://files.pythonhosted.org/packages/f9/bf/176950a1792b2cd2102b8ffeb5133e1ed984547b75db47c25a67d3359f77/MarkupSafe-3.0.2-cp313-cp313-musllinux_1_2_i686.whl", hash = "sha256:cabc348d87e913db6ab4aa100f01b08f481097838bdddf7c7a84b7575b7309ca", size = 23357, upload-time = "2024-10-18T15:21:29.545Z" },
    { url = "https://files.pythonhosted.org/packages/ce/4f/9a02c1d335caabe5c4efb90e1b6e8ee944aa245c1aaaab8e8a618987d816/MarkupSafe-3.0.2-cp313-cp313-musllinux_1_2_x86_64.whl", hash = "sha256:444dcda765c8a838eaae23112db52f1efaf750daddb2d9ca300bcae1039adc5c", size = 23344, upload-time = "2024-10-18T15:21:30.366Z" },
    { url = "https://files.pythonhosted.org/packages/ee/55/c271b57db36f748f0e04a759ace9f8f759ccf22b4960c270c78a394f58be/MarkupSafe-3.0.2-cp313-cp313-win32.whl", hash = "sha256:bcf3e58998965654fdaff38e58584d8937aa3096ab5354d493c77d1fdd66d7a1", size = 15101, upload-time = "2024-10-18T15:21:31.207Z" },
    { url = "https://files.pythonhosted.org/packages/29/88/07df22d2dd4df40aba9f3e402e6dc1b8ee86297dddbad4872bd5e7b0094f/MarkupSafe-3.0.2-cp313-cp313-win_amd64.whl", hash = "sha256:e6a2a455bd412959b57a172ce6328d2dd1f01cb2135efda2e4576e8a23fa3b0f", size = 15603, upload-time = "2024-10-18T15:21:32.032Z" },
    { url = "https://files.pythonhosted.org/packages/62/6a/8b89d24db2d32d433dffcd6a8779159da109842434f1dd2f6e71f32f738c/MarkupSafe-3.0.2-cp313-cp313t-macosx_10_13_universal2.whl", hash = "sha256:b5a6b3ada725cea8a5e634536b1b01c30bcdcd7f9c6fff4151548d5bf6b3a36c", size = 14510, upload-time = "2024-10-18T15:21:33.625Z" },
    { url = "https://files.pythonhosted.org/packages/7a/06/a10f955f70a2e5a9bf78d11a161029d278eeacbd35ef806c3fd17b13060d/MarkupSafe-3.0.2-cp313-cp313t-macosx_11_0_arm64.whl", hash = "sha256:a904af0a6162c73e3edcb969eeeb53a63ceeb5d8cf642fade7d39e7963a22ddb", size = 12486, upload-time = "2024-10-18T15:21:34.611Z" },
    { url = "https://files.pythonhosted.org/packages/34/cf/65d4a571869a1a9078198ca28f39fba5fbb910f952f9dbc5220afff9f5e6/MarkupSafe-3.0.2-cp313-cp313t-manylinux_2_17_aarch64.manylinux2014_aarch64.whl", hash = "sha256:4aa4e5faecf353ed117801a068ebab7b7e09ffb6e1d5e412dc852e0da018126c", size = 25480, upload-time = "2024-10-18T15:21:35.398Z" },
    { url = "https://files.pythonhosted.org/packages/0c/e3/90e9651924c430b885468b56b3d597cabf6d72be4b24a0acd1fa0e12af67/MarkupSafe-3.0.2-cp313-cp313t-manylinux_2_17_x86_64.manylinux2014_x86_64.whl", hash = "sha256:c0ef13eaeee5b615fb07c9a7dadb38eac06a0608b41570d8ade51c56539e509d", size = 23914, upload-time = "2024-10-18T15:21:36.231Z" },
    { url = "https://files.pythonhosted.org/packages/66/8c/6c7cf61f95d63bb866db39085150df1f2a5bd3335298f14a66b48e92659c/MarkupSafe-3.0.2-cp313-cp313t-manylinux_2_5_i686.manylinux1_i686.manylinux_2_17_i686.manylinux2014_i686.whl", hash = "sha256:d16a81a06776313e817c951135cf7340a3e91e8c1ff2fac444cfd75fffa04afe", size = 23796, upload-time = "2024-10-18T15:21:37.073Z" },
    { url = "https://files.pythonhosted.org/packages/bb/35/cbe9238ec3f47ac9a7c8b3df7a808e7cb50fe149dc7039f5f454b3fba218/MarkupSafe-3.0.2-cp313-cp313t-musllinux_1_2_aarch64.whl", hash = "sha256:6381026f158fdb7c72a168278597a5e3a5222e83ea18f543112b2662a9b699c5", size = 25473, upload-time = "2024-10-18T15:21:37.932Z" },
    { url = "https://files.pythonhosted.org/packages/e6/32/7621a4382488aa283cc05e8984a9c219abad3bca087be9ec77e89939ded9/MarkupSafe-3.0.2-cp313-cp313t-musllinux_1_2_i686.whl", hash = "sha256:3d79d162e7be8f996986c064d1c7c817f6df3a77fe3d6859f6f9e7be4b8c213a", size = 24114, upload-time = "2024-10-18T15:21:39.799Z" },
    { url = "https://files.pythonhosted.org/packages/0d/80/0985960e4b89922cb5a0bac0ed39c5b96cbc1a536a99f30e8c220a996ed9/MarkupSafe-3.0.2-cp313-cp313t-musllinux_1_2_x86_64.whl", hash = "sha256:131a3c7689c85f5ad20f9f6fb1b866f402c445b220c19fe4308c0b147ccd2ad9", size = 24098, upload-time = "2024-10-18T15:21:40.813Z" },
    { url = "https://files.pythonhosted.org/packages/82/78/fedb03c7d5380df2427038ec8d973587e90561b2d90cd472ce9254cf348b/MarkupSafe-3.0.2-cp313-cp313t-win32.whl", hash = "sha256:ba8062ed2cf21c07a9e295d5b8a2a5ce678b913b45fdf68c32d95d6c1291e0b6", size = 15208, upload-time = "2024-10-18T15:21:41.814Z" },
    { url = "https://files.pythonhosted.org/packages/4f/65/6079a46068dfceaeabb5dcad6d674f5f5c61a6fa5673746f42a9f4c233b3/MarkupSafe-3.0.2-cp313-cp313t-win_amd64.whl", hash = "sha256:e444a31f8db13eb18ada366ab3cf45fd4b31e4db1236a4448f68778c1d1a5a2f", size = 15739, upload-time = "2024-10-18T15:21:42.784Z" },
]

[[package]]
name = "mccabe"
version = "0.7.0"
source = { registry = "https://pypi.org/simple" }
sdist = { url = "https://files.pythonhosted.org/packages/e7/ff/0ffefdcac38932a54d2b5eed4e0ba8a408f215002cd178ad1df0f2806ff8/mccabe-0.7.0.tar.gz", hash = "sha256:348e0240c33b60bbdf4e523192ef919f28cb2c3d7d5c7794f74009290f236325", size = 9658, upload-time = "2022-01-24T01:14:51.113Z" }
wheels = [
    { url = "https://files.pythonhosted.org/packages/27/1a/1f68f9ba0c207934b35b86a8ca3aad8395a3d6dd7921c0686e23853ff5a9/mccabe-0.7.0-py2.py3-none-any.whl", hash = "sha256:6c2d30ab6be0e4a46919781807b4f0d834ebdd6c6e3dca0bda5a15f863427b6e", size = 7350, upload-time = "2022-01-24T01:14:49.62Z" },
]

[[package]]
name = "mdurl"
version = "0.1.2"
source = { registry = "https://pypi.org/simple" }
sdist = { url = "https://files.pythonhosted.org/packages/d6/54/cfe61301667036ec958cb99bd3efefba235e65cdeb9c84d24a8293ba1d90/mdurl-0.1.2.tar.gz", hash = "sha256:bb413d29f5eea38f31dd4754dd7377d4465116fb207585f97bf925588687c1ba", size = 8729, upload-time = "2022-08-14T12:40:10.846Z" }
wheels = [
    { url = "https://files.pythonhosted.org/packages/b3/38/89ba8ad64ae25be8de66a6d463314cf1eb366222074cfda9ee839c56a4b4/mdurl-0.1.2-py3-none-any.whl", hash = "sha256:84008a41e51615a49fc9966191ff91509e3c40b939176e643fd50a5c2196b8f8", size = 9979, upload-time = "2022-08-14T12:40:09.779Z" },
]

[[package]]
name = "mmh3"
version = "5.1.0"
source = { registry = "https://pypi.org/simple" }
sdist = { url = "https://files.pythonhosted.org/packages/47/1b/1fc6888c74cbd8abad1292dde2ddfcf8fc059e114c97dd6bf16d12f36293/mmh3-5.1.0.tar.gz", hash = "sha256:136e1e670500f177f49ec106a4ebf0adf20d18d96990cc36ea492c651d2b406c", size = 33728, upload-time = "2025-01-25T08:39:43.386Z" }
wheels = [
    { url = "https://files.pythonhosted.org/packages/05/06/a098a42870db16c0a54a82c56a5bdc873de3165218cd5b3ca59dbc0d31a7/mmh3-5.1.0-cp313-cp313-macosx_10_13_universal2.whl", hash = "sha256:7a523899ca29cfb8a5239618474a435f3d892b22004b91779fcb83504c0d5b8c", size = 56165, upload-time = "2025-01-25T08:39:06.887Z" },
    { url = "https://files.pythonhosted.org/packages/5a/65/eaada79a67fde1f43e1156d9630e2fb70655e1d3f4e8f33d7ffa31eeacfd/mmh3-5.1.0-cp313-cp313-macosx_10_13_x86_64.whl", hash = "sha256:17cef2c3a6ca2391ca7171a35ed574b5dab8398163129a3e3a4c05ab85a4ff40", size = 40569, upload-time = "2025-01-25T08:39:07.945Z" },
    { url = "https://files.pythonhosted.org/packages/36/7e/2b6c43ed48be583acd68e34d16f19209a9f210e4669421b0321e326d8554/mmh3-5.1.0-cp313-cp313-macosx_11_0_arm64.whl", hash = "sha256:52e12895b30110f3d89dae59a888683cc886ed0472dd2eca77497edef6161997", size = 40104, upload-time = "2025-01-25T08:39:09.598Z" },
    { url = "https://files.pythonhosted.org/packages/11/2b/1f9e962fdde8e41b0f43d22c8ba719588de8952f9376df7d73a434827590/mmh3-5.1.0-cp313-cp313-manylinux_2_17_aarch64.manylinux2014_aarch64.whl", hash = "sha256:e0d6719045cda75c3f40397fc24ab67b18e0cb8f69d3429ab4c39763c4c608dd", size = 102497, upload-time = "2025-01-25T08:39:10.512Z" },
    { url = "https://files.pythonhosted.org/packages/46/94/d6c5c3465387ba077cccdc028ab3eec0d86eed1eebe60dcf4d15294056be/mmh3-5.1.0-cp313-cp313-manylinux_2_17_ppc64le.manylinux2014_ppc64le.whl", hash = "sha256:d19fa07d303a91f8858982c37e6939834cb11893cb3ff20e6ee6fa2a7563826a", size = 108834, upload-time = "2025-01-25T08:39:11.568Z" },
    { url = "https://files.pythonhosted.org/packages/34/1e/92c212bb81796b69dddfd50a8a8f4b26ab0d38fdaf1d3e8628a67850543b/mmh3-5.1.0-cp313-cp313-manylinux_2_17_s390x.manylinux2014_s390x.whl", hash = "sha256:31b47a620d622fbde8ca1ca0435c5d25de0ac57ab507209245e918128e38e676", size = 106936, upload-time = "2025-01-25T08:39:12.638Z" },
    { url = "https://files.pythonhosted.org/packages/f4/41/f2f494bbff3aad5ffd2085506255049de76cde51ddac84058e32768acc79/mmh3-5.1.0-cp313-cp313-manylinux_2_5_i686.manylinux1_i686.manylinux_2_17_i686.manylinux2014_i686.whl", hash = "sha256:00f810647c22c179b6821079f7aa306d51953ac893587ee09cf1afb35adf87cb", size = 93709, upload-time = "2025-01-25T08:39:14.071Z" },
    { url = "https://files.pythonhosted.org/packages/9e/a9/a2cc4a756d73d9edf4fb85c76e16fd56b0300f8120fd760c76b28f457730/mmh3-5.1.0-cp313-cp313-manylinux_2_5_x86_64.manylinux1_x86_64.manylinux_2_17_x86_64.manylinux2014_x86_64.whl", hash = "sha256:f6128b610b577eed1e89ac7177ab0c33d06ade2aba93f5c89306032306b5f1c6", size = 101623, upload-time = "2025-01-25T08:39:15.507Z" },
    { url = "https://files.pythonhosted.org/packages/5e/6f/b9d735533b6a56b2d56333ff89be6a55ac08ba7ff33465feb131992e33eb/mmh3-5.1.0-cp313-cp313-musllinux_1_2_aarch64.whl", hash = "sha256:1e550a45d2ff87a1c11b42015107f1778c93f4c6f8e731bf1b8fa770321b8cc4", size = 98521, upload-time = "2025-01-25T08:39:16.77Z" },
    { url = "https://files.pythonhosted.org/packages/99/47/dff2b54fac0d421c1e6ecbd2d9c85b2d0e6f6ee0d10b115d9364116a511e/mmh3-5.1.0-cp313-cp313-musllinux_1_2_i686.whl", hash = "sha256:785ae09276342f79fd8092633e2d52c0f7c44d56e8cfda8274ccc9b76612dba2", size = 96696, upload-time = "2025-01-25T08:39:17.805Z" },
    { url = "https://files.pythonhosted.org/packages/be/43/9e205310f47c43ddf1575bb3a1769c36688f30f1ac105e0f0c878a29d2cd/mmh3-5.1.0-cp313-cp313-musllinux_1_2_ppc64le.whl", hash = "sha256:0f4be3703a867ef976434afd3661a33884abe73ceb4ee436cac49d3b4c2aaa7b", size = 105234, upload-time = "2025-01-25T08:39:18.908Z" },
    { url = "https://files.pythonhosted.org/packages/6b/44/90b11fd2b67dcb513f5bfe9b476eb6ca2d5a221c79b49884dc859100905e/mmh3-5.1.0-cp313-cp313-musllinux_1_2_s390x.whl", hash = "sha256:e513983830c4ff1f205ab97152a0050cf7164f1b4783d702256d39c637b9d107", size = 98449, upload-time = "2025-01-25T08:39:20.719Z" },
    { url = "https://files.pythonhosted.org/packages/f0/d0/25c4b0c7b8e49836541059b28e034a4cccd0936202800d43a1cc48495ecb/mmh3-5.1.0-cp313-cp313-musllinux_1_2_x86_64.whl", hash = "sha256:b9135c300535c828c0bae311b659f33a31c941572eae278568d1a953c4a57b59", size = 97796, upload-time = "2025-01-25T08:39:22.453Z" },
    { url = "https://files.pythonhosted.org/packages/23/fa/cbbb7fcd0e287a715f1cd28a10de94c0535bd94164e38b852abc18da28c6/mmh3-5.1.0-cp313-cp313-win32.whl", hash = "sha256:c65dbd12885a5598b70140d24de5839551af5a99b29f9804bb2484b29ef07692", size = 40828, upload-time = "2025-01-25T08:39:23.372Z" },
    { url = "https://files.pythonhosted.org/packages/09/33/9fb90ef822f7b734955a63851907cf72f8a3f9d8eb3c5706bfa6772a2a77/mmh3-5.1.0-cp313-cp313-win_amd64.whl", hash = "sha256:10db7765201fc65003fa998faa067417ef6283eb5f9bba8f323c48fd9c33e91f", size = 41504, upload-time = "2025-01-25T08:39:24.286Z" },
    { url = "https://files.pythonhosted.org/packages/16/71/4ad9a42f2772793a03cb698f0fc42499f04e6e8d2560ba2f7da0fb059a8e/mmh3-5.1.0-cp313-cp313-win_arm64.whl", hash = "sha256:b22fe2e54be81f6c07dcb36b96fa250fb72effe08aa52fbb83eade6e1e2d5fd7", size = 38890, upload-time = "2025-01-25T08:39:25.28Z" },
]

[[package]]
name = "mpmath"
version = "1.3.0"
source = { registry = "https://pypi.org/simple" }
sdist = { url = "https://files.pythonhosted.org/packages/e0/47/dd32fa426cc72114383ac549964eecb20ecfd886d1e5ccf5340b55b02f57/mpmath-1.3.0.tar.gz", hash = "sha256:7a28eb2a9774d00c7bc92411c19a89209d5da7c4c9a9e227be8330a23a25b91f", size = 508106, upload-time = "2023-03-07T16:47:11.061Z" }
wheels = [
    { url = "https://files.pythonhosted.org/packages/43/e3/7d92a15f894aa0c9c4b49b8ee9ac9850d6e63b03c9c32c0367a13ae62209/mpmath-1.3.0-py3-none-any.whl", hash = "sha256:a0b2b9fe80bbcd81a6647ff13108738cfb482d481d826cc0e02f5b35e5c88d2c", size = 536198, upload-time = "2023-03-07T16:47:09.197Z" },
]

[[package]]
name = "mypy"
version = "1.18.2"
source = { registry = "https://pypi.org/simple" }
dependencies = [
    { name = "mypy-extensions" },
    { name = "pathspec" },
    { name = "typing-extensions" },
]
sdist = { url = "https://files.pythonhosted.org/packages/c0/77/8f0d0001ffad290cef2f7f216f96c814866248a0b92a722365ed54648e7e/mypy-1.18.2.tar.gz", hash = "sha256:06a398102a5f203d7477b2923dda3634c36727fa5c237d8f859ef90c42a9924b", size = 3448846, upload-time = "2025-09-19T00:11:10.519Z" }
wheels = [
    { url = "https://files.pythonhosted.org/packages/5f/04/7f462e6fbba87a72bc8097b93f6842499c428a6ff0c81dd46948d175afe8/mypy-1.18.2-cp313-cp313-macosx_10_13_x86_64.whl", hash = "sha256:07b8b0f580ca6d289e69209ec9d3911b4a26e5abfde32228a288eb79df129fcc", size = 12898728, upload-time = "2025-09-19T00:10:01.33Z" },
    { url = "https://files.pythonhosted.org/packages/99/5b/61ed4efb64f1871b41fd0b82d29a64640f3516078f6c7905b68ab1ad8b13/mypy-1.18.2-cp313-cp313-macosx_11_0_arm64.whl", hash = "sha256:ed4482847168439651d3feee5833ccedbf6657e964572706a2adb1f7fa4dfe2e", size = 11910758, upload-time = "2025-09-19T00:10:42.607Z" },
    { url = "https://files.pythonhosted.org/packages/3c/46/d297d4b683cc89a6e4108c4250a6a6b717f5fa96e1a30a7944a6da44da35/mypy-1.18.2-cp313-cp313-manylinux2014_aarch64.manylinux_2_17_aarch64.manylinux_2_28_aarch64.whl", hash = "sha256:c3ad2afadd1e9fea5cf99a45a822346971ede8685cc581ed9cd4d42eaf940986", size = 12475342, upload-time = "2025-09-19T00:11:00.371Z" },
    { url = "https://files.pythonhosted.org/packages/83/45/4798f4d00df13eae3bfdf726c9244bcb495ab5bd588c0eed93a2f2dd67f3/mypy-1.18.2-cp313-cp313-manylinux2014_x86_64.manylinux_2_17_x86_64.manylinux_2_28_x86_64.whl", hash = "sha256:a431a6f1ef14cf8c144c6b14793a23ec4eae3db28277c358136e79d7d062f62d", size = 13338709, upload-time = "2025-09-19T00:11:03.358Z" },
    { url = "https://files.pythonhosted.org/packages/d7/09/479f7358d9625172521a87a9271ddd2441e1dab16a09708f056e97007207/mypy-1.18.2-cp313-cp313-musllinux_1_2_x86_64.whl", hash = "sha256:7ab28cc197f1dd77a67e1c6f35cd1f8e8b73ed2217e4fc005f9e6a504e46e7ba", size = 13529806, upload-time = "2025-09-19T00:10:26.073Z" },
    { url = "https://files.pythonhosted.org/packages/71/cf/ac0f2c7e9d0ea3c75cd99dff7aec1c9df4a1376537cb90e4c882267ee7e9/mypy-1.18.2-cp313-cp313-win_amd64.whl", hash = "sha256:0e2785a84b34a72ba55fb5daf079a1003a34c05b22238da94fcae2bbe46f3544", size = 9833262, upload-time = "2025-09-19T00:10:40.035Z" },
    { url = "https://files.pythonhosted.org/packages/5a/0c/7d5300883da16f0063ae53996358758b2a2df2a09c72a5061fa79a1f5006/mypy-1.18.2-cp314-cp314-macosx_10_13_x86_64.whl", hash = "sha256:62f0e1e988ad41c2a110edde6c398383a889d95b36b3e60bcf155f5164c4fdce", size = 12893775, upload-time = "2025-09-19T00:10:03.814Z" },
    { url = "https://files.pythonhosted.org/packages/50/df/2cffbf25737bdb236f60c973edf62e3e7b4ee1c25b6878629e88e2cde967/mypy-1.18.2-cp314-cp314-macosx_11_0_arm64.whl", hash = "sha256:8795a039bab805ff0c1dfdb8cd3344642c2b99b8e439d057aba30850b8d3423d", size = 11936852, upload-time = "2025-09-19T00:10:51.631Z" },
    { url = "https://files.pythonhosted.org/packages/be/50/34059de13dd269227fb4a03be1faee6e2a4b04a2051c82ac0a0b5a773c9a/mypy-1.18.2-cp314-cp314-manylinux2014_aarch64.manylinux_2_17_aarch64.manylinux_2_28_aarch64.whl", hash = "sha256:6ca1e64b24a700ab5ce10133f7ccd956a04715463d30498e64ea8715236f9c9c", size = 12480242, upload-time = "2025-09-19T00:11:07.955Z" },
    { url = "https://files.pythonhosted.org/packages/5b/11/040983fad5132d85914c874a2836252bbc57832065548885b5bb5b0d4359/mypy-1.18.2-cp314-cp314-manylinux2014_x86_64.manylinux_2_17_x86_64.manylinux_2_28_x86_64.whl", hash = "sha256:d924eef3795cc89fecf6bedc6ed32b33ac13e8321344f6ddbf8ee89f706c05cb", size = 13326683, upload-time = "2025-09-19T00:09:55.572Z" },
    { url = "https://files.pythonhosted.org/packages/e9/ba/89b2901dd77414dd7a8c8729985832a5735053be15b744c18e4586e506ef/mypy-1.18.2-cp314-cp314-musllinux_1_2_x86_64.whl", hash = "sha256:20c02215a080e3a2be3aa50506c67242df1c151eaba0dcbc1e4e557922a26075", size = 13514749, upload-time = "2025-09-19T00:10:44.827Z" },
    { url = "https://files.pythonhosted.org/packages/25/bc/cc98767cffd6b2928ba680f3e5bc969c4152bf7c2d83f92f5a504b92b0eb/mypy-1.18.2-cp314-cp314-win_amd64.whl", hash = "sha256:749b5f83198f1ca64345603118a6f01a4e99ad4bf9d103ddc5a3200cc4614adf", size = 9982959, upload-time = "2025-09-19T00:10:37.344Z" },
    { url = "https://files.pythonhosted.org/packages/87/e3/be76d87158ebafa0309946c4a73831974d4d6ab4f4ef40c3b53a385a66fd/mypy-1.18.2-py3-none-any.whl", hash = "sha256:22a1748707dd62b58d2ae53562ffc4d7f8bcc727e8ac7cbc69c053ddc874d47e", size = 2352367, upload-time = "2025-09-19T00:10:15.489Z" },
]

[[package]]
name = "mypy-extensions"
version = "1.1.0"
source = { registry = "https://pypi.org/simple" }
sdist = { url = "https://files.pythonhosted.org/packages/a2/6e/371856a3fb9d31ca8dac321cda606860fa4548858c0cc45d9d1d4ca2628b/mypy_extensions-1.1.0.tar.gz", hash = "sha256:52e68efc3284861e772bbcd66823fde5ae21fd2fdb51c62a211403730b916558", size = 6343, upload-time = "2025-04-22T14:54:24.164Z" }
wheels = [
    { url = "https://files.pythonhosted.org/packages/79/7b/2c79738432f5c924bef5071f933bcc9efd0473bac3b4aa584a6f7c1c8df8/mypy_extensions-1.1.0-py3-none-any.whl", hash = "sha256:1be4cccdb0f2482337c4743e60421de3a356cd97508abadd57d47403e94f5505", size = 4963, upload-time = "2025-04-22T14:54:22.983Z" },
]

[[package]]
name = "networkx"
version = "3.5"
source = { registry = "https://pypi.org/simple" }
sdist = { url = "https://files.pythonhosted.org/packages/6c/4f/ccdb8ad3a38e583f214547fd2f7ff1fc160c43a75af88e6aec213404b96a/networkx-3.5.tar.gz", hash = "sha256:d4c6f9cf81f52d69230866796b82afbccdec3db7ae4fbd1b65ea750feed50037", size = 2471065, upload-time = "2025-05-29T11:35:07.804Z" }
wheels = [
    { url = "https://files.pythonhosted.org/packages/eb/8d/776adee7bbf76365fdd7f2552710282c79a4ead5d2a46408c9043a2b70ba/networkx-3.5-py3-none-any.whl", hash = "sha256:0030d386a9a06dee3565298b4a734b68589749a544acbb6c412dc9e2489ec6ec", size = 2034406, upload-time = "2025-05-29T11:35:04.961Z" },
]

[[package]]
name = "numpy"
version = "2.3.1"
source = { registry = "https://pypi.org/simple" }
sdist = { url = "https://files.pythonhosted.org/packages/2e/19/d7c972dfe90a353dbd3efbbe1d14a5951de80c99c9dc1b93cd998d51dc0f/numpy-2.3.1.tar.gz", hash = "sha256:1ec9ae20a4226da374362cca3c62cd753faf2f951440b0e3b98e93c235441d2b", size = 20390372, upload-time = "2025-06-21T12:28:33.469Z" }
wheels = [
    { url = "https://files.pythonhosted.org/packages/d4/bd/35ad97006d8abff8631293f8ea6adf07b0108ce6fec68da3c3fcca1197f2/numpy-2.3.1-cp313-cp313-macosx_10_13_x86_64.whl", hash = "sha256:25a1992b0a3fdcdaec9f552ef10d8103186f5397ab45e2d25f8ac51b1a6b97e8", size = 20889381, upload-time = "2025-06-21T12:19:04.103Z" },
    { url = "https://files.pythonhosted.org/packages/f1/4f/df5923874d8095b6062495b39729178eef4a922119cee32a12ee1bd4664c/numpy-2.3.1-cp313-cp313-macosx_11_0_arm64.whl", hash = "sha256:7dea630156d39b02a63c18f508f85010230409db5b2927ba59c8ba4ab3e8272e", size = 14152726, upload-time = "2025-06-21T12:19:25.599Z" },
    { url = "https://files.pythonhosted.org/packages/8c/0f/a1f269b125806212a876f7efb049b06c6f8772cf0121139f97774cd95626/numpy-2.3.1-cp313-cp313-macosx_14_0_arm64.whl", hash = "sha256:bada6058dd886061f10ea15f230ccf7dfff40572e99fef440a4a857c8728c9c0", size = 5105145, upload-time = "2025-06-21T12:19:34.782Z" },
    { url = "https://files.pythonhosted.org/packages/6d/63/a7f7fd5f375b0361682f6ffbf686787e82b7bbd561268e4f30afad2bb3c0/numpy-2.3.1-cp313-cp313-macosx_14_0_x86_64.whl", hash = "sha256:a894f3816eb17b29e4783e5873f92faf55b710c2519e5c351767c51f79d8526d", size = 6639409, upload-time = "2025-06-21T12:19:45.228Z" },
    { url = "https://files.pythonhosted.org/packages/bf/0d/1854a4121af895aab383f4aa233748f1df4671ef331d898e32426756a8a6/numpy-2.3.1-cp313-cp313-manylinux_2_28_aarch64.whl", hash = "sha256:18703df6c4a4fee55fd3d6e5a253d01c5d33a295409b03fda0c86b3ca2ff41a1", size = 14257630, upload-time = "2025-06-21T12:20:06.544Z" },
    { url = "https://files.pythonhosted.org/packages/50/30/af1b277b443f2fb08acf1c55ce9d68ee540043f158630d62cef012750f9f/numpy-2.3.1-cp313-cp313-manylinux_2_28_x86_64.whl", hash = "sha256:5902660491bd7a48b2ec16c23ccb9124b8abfd9583c5fdfa123fe6b421e03de1", size = 16627546, upload-time = "2025-06-21T12:20:31.002Z" },
    { url = "https://files.pythonhosted.org/packages/6e/ec/3b68220c277e463095342d254c61be8144c31208db18d3fd8ef02712bcd6/numpy-2.3.1-cp313-cp313-musllinux_1_2_aarch64.whl", hash = "sha256:36890eb9e9d2081137bd78d29050ba63b8dab95dff7912eadf1185e80074b2a0", size = 15562538, upload-time = "2025-06-21T12:20:54.322Z" },
    { url = "https://files.pythonhosted.org/packages/77/2b/4014f2bcc4404484021c74d4c5ee8eb3de7e3f7ac75f06672f8dcf85140a/numpy-2.3.1-cp313-cp313-musllinux_1_2_x86_64.whl", hash = "sha256:a780033466159c2270531e2b8ac063704592a0bc62ec4a1b991c7c40705eb0e8", size = 18360327, upload-time = "2025-06-21T12:21:21.053Z" },
    { url = "https://files.pythonhosted.org/packages/40/8d/2ddd6c9b30fcf920837b8672f6c65590c7d92e43084c25fc65edc22e93ca/numpy-2.3.1-cp313-cp313-win32.whl", hash = "sha256:39bff12c076812595c3a306f22bfe49919c5513aa1e0e70fac756a0be7c2a2b8", size = 6312330, upload-time = "2025-06-21T12:25:07.447Z" },
    { url = "https://files.pythonhosted.org/packages/dd/c8/beaba449925988d415efccb45bf977ff8327a02f655090627318f6398c7b/numpy-2.3.1-cp313-cp313-win_amd64.whl", hash = "sha256:8d5ee6eec45f08ce507a6570e06f2f879b374a552087a4179ea7838edbcbfa42", size = 12731565, upload-time = "2025-06-21T12:25:26.444Z" },
    { url = "https://files.pythonhosted.org/packages/0b/c3/5c0c575d7ec78c1126998071f58facfc124006635da75b090805e642c62e/numpy-2.3.1-cp313-cp313-win_arm64.whl", hash = "sha256:0c4d9e0a8368db90f93bd192bfa771ace63137c3488d198ee21dfb8e7771916e", size = 10190262, upload-time = "2025-06-21T12:25:42.196Z" },
    { url = "https://files.pythonhosted.org/packages/ea/19/a029cd335cf72f79d2644dcfc22d90f09caa86265cbbde3b5702ccef6890/numpy-2.3.1-cp313-cp313t-macosx_10_13_x86_64.whl", hash = "sha256:b0b5397374f32ec0649dd98c652a1798192042e715df918c20672c62fb52d4b8", size = 20987593, upload-time = "2025-06-21T12:21:51.664Z" },
    { url = "https://files.pythonhosted.org/packages/25/91/8ea8894406209107d9ce19b66314194675d31761fe2cb3c84fe2eeae2f37/numpy-2.3.1-cp313-cp313t-macosx_11_0_arm64.whl", hash = "sha256:c5bdf2015ccfcee8253fb8be695516ac4457c743473a43290fd36eba6a1777eb", size = 14300523, upload-time = "2025-06-21T12:22:13.583Z" },
    { url = "https://files.pythonhosted.org/packages/a6/7f/06187b0066eefc9e7ce77d5f2ddb4e314a55220ad62dd0bfc9f2c44bac14/numpy-2.3.1-cp313-cp313t-macosx_14_0_arm64.whl", hash = "sha256:d70f20df7f08b90a2062c1f07737dd340adccf2068d0f1b9b3d56e2038979fee", size = 5227993, upload-time = "2025-06-21T12:22:22.53Z" },
    { url = "https://files.pythonhosted.org/packages/e8/ec/a926c293c605fa75e9cfb09f1e4840098ed46d2edaa6e2152ee35dc01ed3/numpy-2.3.1-cp313-cp313t-macosx_14_0_x86_64.whl", hash = "sha256:2fb86b7e58f9ac50e1e9dd1290154107e47d1eef23a0ae9145ded06ea606f992", size = 6736652, upload-time = "2025-06-21T12:22:33.629Z" },
    { url = "https://files.pythonhosted.org/packages/e3/62/d68e52fb6fde5586650d4c0ce0b05ff3a48ad4df4ffd1b8866479d1d671d/numpy-2.3.1-cp313-cp313t-manylinux_2_28_aarch64.whl", hash = "sha256:23ab05b2d241f76cb883ce8b9a93a680752fbfcbd51c50eff0b88b979e471d8c", size = 14331561, upload-time = "2025-06-21T12:22:55.056Z" },
    { url = "https://files.pythonhosted.org/packages/fc/ec/b74d3f2430960044bdad6900d9f5edc2dc0fb8bf5a0be0f65287bf2cbe27/numpy-2.3.1-cp313-cp313t-manylinux_2_28_x86_64.whl", hash = "sha256:ce2ce9e5de4703a673e705183f64fd5da5bf36e7beddcb63a25ee2286e71ca48", size = 16693349, upload-time = "2025-06-21T12:23:20.53Z" },
    { url = "https://files.pythonhosted.org/packages/0d/15/def96774b9d7eb198ddadfcbd20281b20ebb510580419197e225f5c55c3e/numpy-2.3.1-cp313-cp313t-musllinux_1_2_aarch64.whl", hash = "sha256:c4913079974eeb5c16ccfd2b1f09354b8fed7e0d6f2cab933104a09a6419b1ee", size = 15642053, upload-time = "2025-06-21T12:23:43.697Z" },
    { url = "https://files.pythonhosted.org/packages/2b/57/c3203974762a759540c6ae71d0ea2341c1fa41d84e4971a8e76d7141678a/numpy-2.3.1-cp313-cp313t-musllinux_1_2_x86_64.whl", hash = "sha256:010ce9b4f00d5c036053ca684c77441f2f2c934fd23bee058b4d6f196efd8280", size = 18434184, upload-time = "2025-06-21T12:24:10.708Z" },
    { url = "https://files.pythonhosted.org/packages/22/8a/ccdf201457ed8ac6245187850aff4ca56a79edbea4829f4e9f14d46fa9a5/numpy-2.3.1-cp313-cp313t-win32.whl", hash = "sha256:6269b9edfe32912584ec496d91b00b6d34282ca1d07eb10e82dfc780907d6c2e", size = 6440678, upload-time = "2025-06-21T12:24:21.596Z" },
    { url = "https://files.pythonhosted.org/packages/f1/7e/7f431d8bd8eb7e03d79294aed238b1b0b174b3148570d03a8a8a8f6a0da9/numpy-2.3.1-cp313-cp313t-win_amd64.whl", hash = "sha256:2a809637460e88a113e186e87f228d74ae2852a2e0c44de275263376f17b5bdc", size = 12870697, upload-time = "2025-06-21T12:24:40.644Z" },
    { url = "https://files.pythonhosted.org/packages/d4/ca/af82bf0fad4c3e573c6930ed743b5308492ff19917c7caaf2f9b6f9e2e98/numpy-2.3.1-cp313-cp313t-win_arm64.whl", hash = "sha256:eccb9a159db9aed60800187bc47a6d3451553f0e1b08b068d8b277ddfbb9b244", size = 10260376, upload-time = "2025-06-21T12:24:56.884Z" },
]

[[package]]
name = "nvidia-cublas-cu12"
version = "12.6.4.1"
source = { registry = "https://pypi.org/simple" }
wheels = [
    { url = "https://files.pythonhosted.org/packages/af/eb/ff4b8c503fa1f1796679dce648854d58751982426e4e4b37d6fce49d259c/nvidia_cublas_cu12-12.6.4.1-py3-none-manylinux2014_x86_64.manylinux_2_17_x86_64.whl", hash = "sha256:08ed2686e9875d01b58e3cb379c6896df8e76c75e0d4a7f7dace3d7b6d9ef8eb", size = 393138322, upload-time = "2024-11-20T17:40:25.65Z" },
]

[[package]]
name = "nvidia-cuda-cupti-cu12"
version = "12.6.80"
source = { registry = "https://pypi.org/simple" }
wheels = [
    { url = "https://files.pythonhosted.org/packages/49/60/7b6497946d74bcf1de852a21824d63baad12cd417db4195fc1bfe59db953/nvidia_cuda_cupti_cu12-12.6.80-py3-none-manylinux2014_x86_64.manylinux_2_17_x86_64.whl", hash = "sha256:6768bad6cab4f19e8292125e5f1ac8aa7d1718704012a0e3272a6f61c4bce132", size = 8917980, upload-time = "2024-11-20T17:36:04.019Z" },
    { url = "https://files.pythonhosted.org/packages/a5/24/120ee57b218d9952c379d1e026c4479c9ece9997a4fb46303611ee48f038/nvidia_cuda_cupti_cu12-12.6.80-py3-none-manylinux2014_x86_64.whl", hash = "sha256:a3eff6cdfcc6a4c35db968a06fcadb061cbc7d6dde548609a941ff8701b98b73", size = 8917972, upload-time = "2024-10-01T16:58:06.036Z" },
]

[[package]]
name = "nvidia-cuda-nvrtc-cu12"
version = "12.6.77"
source = { registry = "https://pypi.org/simple" }
wheels = [
    { url = "https://files.pythonhosted.org/packages/75/2e/46030320b5a80661e88039f59060d1790298b4718944a65a7f2aeda3d9e9/nvidia_cuda_nvrtc_cu12-12.6.77-py3-none-manylinux2014_x86_64.whl", hash = "sha256:35b0cc6ee3a9636d5409133e79273ce1f3fd087abb0532d2d2e8fff1fe9efc53", size = 23650380, upload-time = "2024-10-01T17:00:14.643Z" },
]

[[package]]
name = "nvidia-cuda-runtime-cu12"
version = "12.6.77"
source = { registry = "https://pypi.org/simple" }
wheels = [
    { url = "https://files.pythonhosted.org/packages/e1/23/e717c5ac26d26cf39a27fbc076240fad2e3b817e5889d671b67f4f9f49c5/nvidia_cuda_runtime_cu12-12.6.77-py3-none-manylinux2014_x86_64.manylinux_2_17_x86_64.whl", hash = "sha256:ba3b56a4f896141e25e19ab287cd71e52a6a0f4b29d0d31609f60e3b4d5219b7", size = 897690, upload-time = "2024-11-20T17:35:30.697Z" },
    { url = "https://files.pythonhosted.org/packages/f0/62/65c05e161eeddbafeca24dc461f47de550d9fa8a7e04eb213e32b55cfd99/nvidia_cuda_runtime_cu12-12.6.77-py3-none-manylinux2014_x86_64.whl", hash = "sha256:a84d15d5e1da416dd4774cb42edf5e954a3e60cc945698dc1d5be02321c44dc8", size = 897678, upload-time = "2024-10-01T16:57:33.821Z" },
]

[[package]]
name = "nvidia-cudnn-cu12"
version = "9.5.1.17"
source = { registry = "https://pypi.org/simple" }
dependencies = [
    { name = "nvidia-cublas-cu12" },
]
wheels = [
    { url = "https://files.pythonhosted.org/packages/2a/78/4535c9c7f859a64781e43c969a3a7e84c54634e319a996d43ef32ce46f83/nvidia_cudnn_cu12-9.5.1.17-py3-none-manylinux_2_28_x86_64.whl", hash = "sha256:30ac3869f6db17d170e0e556dd6cc5eee02647abc31ca856634d5a40f82c15b2", size = 570988386, upload-time = "2024-10-25T19:54:26.39Z" },
]

[[package]]
name = "nvidia-cufft-cu12"
version = "11.3.0.4"
source = { registry = "https://pypi.org/simple" }
dependencies = [
    { name = "nvidia-nvjitlink-cu12" },
]
wheels = [
    { url = "https://files.pythonhosted.org/packages/8f/16/73727675941ab8e6ffd86ca3a4b7b47065edcca7a997920b831f8147c99d/nvidia_cufft_cu12-11.3.0.4-py3-none-manylinux2014_x86_64.manylinux_2_17_x86_64.whl", hash = "sha256:ccba62eb9cef5559abd5e0d54ceed2d9934030f51163df018532142a8ec533e5", size = 200221632, upload-time = "2024-11-20T17:41:32.357Z" },
    { url = "https://files.pythonhosted.org/packages/60/de/99ec247a07ea40c969d904fc14f3a356b3e2a704121675b75c366b694ee1/nvidia_cufft_cu12-11.3.0.4-py3-none-manylinux2014_x86_64.whl", hash = "sha256:768160ac89f6f7b459bee747e8d175dbf53619cfe74b2a5636264163138013ca", size = 200221622, upload-time = "2024-10-01T17:03:58.79Z" },
]

[[package]]
name = "nvidia-cufile-cu12"
version = "1.11.1.6"
source = { registry = "https://pypi.org/simple" }
wheels = [
    { url = "https://files.pythonhosted.org/packages/b2/66/cc9876340ac68ae71b15c743ddb13f8b30d5244af344ec8322b449e35426/nvidia_cufile_cu12-1.11.1.6-py3-none-manylinux2014_x86_64.manylinux_2_17_x86_64.whl", hash = "sha256:cc23469d1c7e52ce6c1d55253273d32c565dd22068647f3aa59b3c6b005bf159", size = 1142103, upload-time = "2024-11-20T17:42:11.83Z" },
]

[[package]]
name = "nvidia-curand-cu12"
version = "10.3.7.77"
source = { registry = "https://pypi.org/simple" }
wheels = [
    { url = "https://files.pythonhosted.org/packages/73/1b/44a01c4e70933637c93e6e1a8063d1e998b50213a6b65ac5a9169c47e98e/nvidia_curand_cu12-10.3.7.77-py3-none-manylinux2014_x86_64.manylinux_2_17_x86_64.whl", hash = "sha256:a42cd1344297f70b9e39a1e4f467a4e1c10f1da54ff7a85c12197f6c652c8bdf", size = 56279010, upload-time = "2024-11-20T17:42:50.958Z" },
    { url = "https://files.pythonhosted.org/packages/4a/aa/2c7ff0b5ee02eaef890c0ce7d4f74bc30901871c5e45dee1ae6d0083cd80/nvidia_curand_cu12-10.3.7.77-py3-none-manylinux2014_x86_64.whl", hash = "sha256:99f1a32f1ac2bd134897fc7a203f779303261268a65762a623bf30cc9fe79117", size = 56279000, upload-time = "2024-10-01T17:04:45.274Z" },
]

[[package]]
name = "nvidia-cusolver-cu12"
version = "11.7.1.2"
source = { registry = "https://pypi.org/simple" }
dependencies = [
    { name = "nvidia-cublas-cu12" },
    { name = "nvidia-cusparse-cu12" },
    { name = "nvidia-nvjitlink-cu12" },
]
wheels = [
    { url = "https://files.pythonhosted.org/packages/f0/6e/c2cf12c9ff8b872e92b4a5740701e51ff17689c4d726fca91875b07f655d/nvidia_cusolver_cu12-11.7.1.2-py3-none-manylinux2014_x86_64.manylinux_2_17_x86_64.whl", hash = "sha256:e9e49843a7707e42022babb9bcfa33c29857a93b88020c4e4434656a655b698c", size = 158229790, upload-time = "2024-11-20T17:43:43.211Z" },
    { url = "https://files.pythonhosted.org/packages/9f/81/baba53585da791d043c10084cf9553e074548408e04ae884cfe9193bd484/nvidia_cusolver_cu12-11.7.1.2-py3-none-manylinux2014_x86_64.whl", hash = "sha256:6cf28f17f64107a0c4d7802be5ff5537b2130bfc112f25d5a30df227058ca0e6", size = 158229780, upload-time = "2024-10-01T17:05:39.875Z" },
]

[[package]]
name = "nvidia-cusparse-cu12"
version = "12.5.4.2"
source = { registry = "https://pypi.org/simple" }
dependencies = [
    { name = "nvidia-nvjitlink-cu12" },
]
wheels = [
    { url = "https://files.pythonhosted.org/packages/06/1e/b8b7c2f4099a37b96af5c9bb158632ea9e5d9d27d7391d7eb8fc45236674/nvidia_cusparse_cu12-12.5.4.2-py3-none-manylinux2014_x86_64.manylinux_2_17_x86_64.whl", hash = "sha256:7556d9eca156e18184b94947ade0fba5bb47d69cec46bf8660fd2c71a4b48b73", size = 216561367, upload-time = "2024-11-20T17:44:54.824Z" },
    { url = "https://files.pythonhosted.org/packages/43/ac/64c4316ba163e8217a99680c7605f779accffc6a4bcd0c778c12948d3707/nvidia_cusparse_cu12-12.5.4.2-py3-none-manylinux2014_x86_64.whl", hash = "sha256:23749a6571191a215cb74d1cdbff4a86e7b19f1200c071b3fcf844a5bea23a2f", size = 216561357, upload-time = "2024-10-01T17:06:29.861Z" },
]

[[package]]
name = "nvidia-cusparselt-cu12"
version = "0.6.3"
source = { registry = "https://pypi.org/simple" }
wheels = [
    { url = "https://files.pythonhosted.org/packages/3b/9a/72ef35b399b0e183bc2e8f6f558036922d453c4d8237dab26c666a04244b/nvidia_cusparselt_cu12-0.6.3-py3-none-manylinux2014_x86_64.whl", hash = "sha256:e5c8a26c36445dd2e6812f1177978a24e2d37cacce7e090f297a688d1ec44f46", size = 156785796, upload-time = "2024-10-15T21:29:17.709Z" },
]

[[package]]
name = "nvidia-nccl-cu12"
version = "2.26.2"
source = { registry = "https://pypi.org/simple" }
wheels = [
    { url = "https://files.pythonhosted.org/packages/67/ca/f42388aed0fddd64ade7493dbba36e1f534d4e6fdbdd355c6a90030ae028/nvidia_nccl_cu12-2.26.2-py3-none-manylinux2014_x86_64.manylinux_2_17_x86_64.whl", hash = "sha256:694cf3879a206553cc9d7dbda76b13efaf610fdb70a50cba303de1b0d1530ac6", size = 201319755, upload-time = "2025-03-13T00:29:55.296Z" },
]

[[package]]
name = "nvidia-nvjitlink-cu12"
version = "12.6.85"
source = { registry = "https://pypi.org/simple" }
wheels = [
    { url = "https://files.pythonhosted.org/packages/9d/d7/c5383e47c7e9bf1c99d5bd2a8c935af2b6d705ad831a7ec5c97db4d82f4f/nvidia_nvjitlink_cu12-12.6.85-py3-none-manylinux2010_x86_64.manylinux_2_12_x86_64.whl", hash = "sha256:eedc36df9e88b682efe4309aa16b5b4e78c2407eac59e8c10a6a47535164369a", size = 19744971, upload-time = "2024-11-20T17:46:53.366Z" },
]

[[package]]
name = "nvidia-nvtx-cu12"
version = "12.6.77"
source = { registry = "https://pypi.org/simple" }
wheels = [
    { url = "https://files.pythonhosted.org/packages/56/9a/fff8376f8e3d084cd1530e1ef7b879bb7d6d265620c95c1b322725c694f4/nvidia_nvtx_cu12-12.6.77-py3-none-manylinux2014_x86_64.manylinux_2_17_x86_64.whl", hash = "sha256:b90bed3df379fa79afbd21be8e04a0314336b8ae16768b58f2d34cb1d04cd7d2", size = 89276, upload-time = "2024-11-20T17:38:27.621Z" },
    { url = "https://files.pythonhosted.org/packages/9e/4e/0d0c945463719429b7bd21dece907ad0bde437a2ff12b9b12fee94722ab0/nvidia_nvtx_cu12-12.6.77-py3-none-manylinux2014_x86_64.whl", hash = "sha256:6574241a3ec5fdc9334353ab8c479fe75841dbe8f4532a8fc97ce63503330ba1", size = 89265, upload-time = "2024-10-01T17:00:38.172Z" },
]

[[package]]
name = "oauthlib"
version = "3.3.1"
source = { registry = "https://pypi.org/simple" }
sdist = { url = "https://files.pythonhosted.org/packages/0b/5f/19930f824ffeb0ad4372da4812c50edbd1434f678c90c2733e1188edfc63/oauthlib-3.3.1.tar.gz", hash = "sha256:0f0f8aa759826a193cf66c12ea1af1637f87b9b4622d46e866952bb022e538c9", size = 185918, upload-time = "2025-06-19T22:48:08.269Z" }
wheels = [
    { url = "https://files.pythonhosted.org/packages/be/9c/92789c596b8df838baa98fa71844d84283302f7604ed565dafe5a6b5041a/oauthlib-3.3.1-py3-none-any.whl", hash = "sha256:88119c938d2b8fb88561af5f6ee0eec8cc8d552b7bb1f712743136eb7523b7a1", size = 160065, upload-time = "2025-06-19T22:48:06.508Z" },
]

[[package]]
name = "onnxruntime"
version = "1.22.1"
source = { registry = "https://pypi.org/simple" }
dependencies = [
    { name = "coloredlogs" },
    { name = "flatbuffers" },
    { name = "numpy" },
    { name = "packaging" },
    { name = "protobuf" },
    { name = "sympy" },
]
wheels = [
    { url = "https://files.pythonhosted.org/packages/e0/39/77cefa829740bd830915095d8408dce6d731b244e24b1f64fe3df9f18e86/onnxruntime-1.22.1-cp313-cp313-macosx_13_0_universal2.whl", hash = "sha256:d29c7d87b6cbed8fecfd09dca471832384d12a69e1ab873e5effbb94adc3e966", size = 34342026, upload-time = "2025-07-10T19:15:50.266Z" },
    { url = "https://files.pythonhosted.org/packages/d2/a6/444291524cb52875b5de980a6e918072514df63a57a7120bf9dfae3aeed1/onnxruntime-1.22.1-cp313-cp313-manylinux_2_27_aarch64.manylinux_2_28_aarch64.whl", hash = "sha256:460487d83b7056ba98f1f7bac80287224c31d8149b15712b0d6f5078fcc33d0f", size = 14474014, upload-time = "2025-07-10T19:15:53.991Z" },
    { url = "https://files.pythonhosted.org/packages/87/9d/45a995437879c18beff26eacc2322f4227224d04c6ac3254dce2e8950190/onnxruntime-1.22.1-cp313-cp313-manylinux_2_27_x86_64.manylinux_2_28_x86_64.whl", hash = "sha256:b0c37070268ba4e02a1a9d28560cd00cd1e94f0d4f275cbef283854f861a65fa", size = 16475427, upload-time = "2025-07-10T19:15:56.067Z" },
    { url = "https://files.pythonhosted.org/packages/4c/06/9c765e66ad32a7e709ce4cb6b95d7eaa9cb4d92a6e11ea97c20ffecaf765/onnxruntime-1.22.1-cp313-cp313-win_amd64.whl", hash = "sha256:70980d729145a36a05f74b573435531f55ef9503bcda81fc6c3d6b9306199982", size = 12690841, upload-time = "2025-07-10T19:15:58.337Z" },
    { url = "https://files.pythonhosted.org/packages/52/8c/02af24ee1c8dce4e6c14a1642a7a56cebe323d2fa01d9a360a638f7e4b75/onnxruntime-1.22.1-cp313-cp313t-manylinux_2_27_aarch64.manylinux_2_28_aarch64.whl", hash = "sha256:33a7980bbc4b7f446bac26c3785652fe8730ed02617d765399e89ac7d44e0f7d", size = 14479333, upload-time = "2025-07-10T19:16:00.544Z" },
    { url = "https://files.pythonhosted.org/packages/5d/15/d75fd66aba116ce3732bb1050401394c5ec52074c4f7ee18db8838dd4667/onnxruntime-1.22.1-cp313-cp313t-manylinux_2_27_x86_64.manylinux_2_28_x86_64.whl", hash = "sha256:6e7e823624b015ea879d976cbef8bfaed2f7e2cc233d7506860a76dd37f8f381", size = 16477261, upload-time = "2025-07-10T19:16:03.226Z" },
]

[[package]]
name = "opentelemetry-api"
version = "1.35.0"
source = { registry = "https://pypi.org/simple" }
dependencies = [
    { name = "importlib-metadata" },
    { name = "typing-extensions" },
]
sdist = { url = "https://files.pythonhosted.org/packages/99/c9/4509bfca6bb43220ce7f863c9f791e0d5001c2ec2b5867d48586008b3d96/opentelemetry_api-1.35.0.tar.gz", hash = "sha256:a111b959bcfa5b4d7dffc2fbd6a241aa72dd78dd8e79b5b1662bda896c5d2ffe", size = 64778, upload-time = "2025-07-11T12:23:28.804Z" }
wheels = [
    { url = "https://files.pythonhosted.org/packages/1d/5a/3f8d078dbf55d18442f6a2ecedf6786d81d7245844b2b20ce2b8ad6f0307/opentelemetry_api-1.35.0-py3-none-any.whl", hash = "sha256:c4ea7e258a244858daf18474625e9cc0149b8ee354f37843415771a40c25ee06", size = 65566, upload-time = "2025-07-11T12:23:07.944Z" },
]

[[package]]
name = "opentelemetry-exporter-otlp-proto-common"
version = "1.35.0"
source = { registry = "https://pypi.org/simple" }
dependencies = [
    { name = "opentelemetry-proto" },
]
sdist = { url = "https://files.pythonhosted.org/packages/56/d1/887f860529cba7fc3aba2f6a3597fefec010a17bd1b126810724707d9b51/opentelemetry_exporter_otlp_proto_common-1.35.0.tar.gz", hash = "sha256:6f6d8c39f629b9fa5c79ce19a2829dbd93034f8ac51243cdf40ed2196f00d7eb", size = 20299, upload-time = "2025-07-11T12:23:31.046Z" }
wheels = [
    { url = "https://files.pythonhosted.org/packages/5a/2c/e31dd3c719bff87fa77391eb7f38b1430d22868c52312cba8aad60f280e5/opentelemetry_exporter_otlp_proto_common-1.35.0-py3-none-any.whl", hash = "sha256:863465de697ae81279ede660f3918680b4480ef5f69dcdac04f30722ed7b74cc", size = 18349, upload-time = "2025-07-11T12:23:11.713Z" },
]

[[package]]
name = "opentelemetry-exporter-otlp-proto-grpc"
version = "1.35.0"
source = { registry = "https://pypi.org/simple" }
dependencies = [
    { name = "googleapis-common-protos" },
    { name = "grpcio" },
    { name = "opentelemetry-api" },
    { name = "opentelemetry-exporter-otlp-proto-common" },
    { name = "opentelemetry-proto" },
    { name = "opentelemetry-sdk" },
    { name = "typing-extensions" },
]
sdist = { url = "https://files.pythonhosted.org/packages/20/de/222e4f2f8cd39250991f84d76b661534aef457cafc6a3eb3fcd513627698/opentelemetry_exporter_otlp_proto_grpc-1.35.0.tar.gz", hash = "sha256:ac4c2c3aa5674642db0df0091ab43ec08bbd91a9be469c8d9b18923eb742b9cc", size = 23794, upload-time = "2025-07-11T12:23:31.662Z" }
wheels = [
    { url = "https://files.pythonhosted.org/packages/f4/a6/3f60a77279e6a3dc21fc076dcb51be159a633b0bba5cba9fb804062a9332/opentelemetry_exporter_otlp_proto_grpc-1.35.0-py3-none-any.whl", hash = "sha256:ee31203eb3e50c7967b8fa71db366cc355099aca4e3726e489b248cdb2fd5a62", size = 18846, upload-time = "2025-07-11T12:23:12.957Z" },
]

[[package]]
name = "opentelemetry-proto"
version = "1.35.0"
source = { registry = "https://pypi.org/simple" }
dependencies = [
    { name = "protobuf" },
]
sdist = { url = "https://files.pythonhosted.org/packages/dc/a2/7366e32d9a2bccbb8614942dbea2cf93c209610385ea966cb050334f8df7/opentelemetry_proto-1.35.0.tar.gz", hash = "sha256:532497341bd3e1c074def7c5b00172601b28bb83b48afc41a4b779f26eb4ee05", size = 46151, upload-time = "2025-07-11T12:23:38.797Z" }
wheels = [
    { url = "https://files.pythonhosted.org/packages/00/a7/3f05de580da7e8a8b8dff041d3d07a20bf3bb62d3bcc027f8fd669a73ff4/opentelemetry_proto-1.35.0-py3-none-any.whl", hash = "sha256:98fffa803164499f562718384e703be8d7dfbe680192279a0429cb150a2f8809", size = 72536, upload-time = "2025-07-11T12:23:23.247Z" },
]

[[package]]
name = "opentelemetry-sdk"
version = "1.35.0"
source = { registry = "https://pypi.org/simple" }
dependencies = [
    { name = "opentelemetry-api" },
    { name = "opentelemetry-semantic-conventions" },
    { name = "typing-extensions" },
]
sdist = { url = "https://files.pythonhosted.org/packages/9a/cf/1eb2ed2ce55e0a9aa95b3007f26f55c7943aeef0a783bb006bdd92b3299e/opentelemetry_sdk-1.35.0.tar.gz", hash = "sha256:2a400b415ab68aaa6f04e8a6a9f6552908fb3090ae2ff78d6ae0c597ac581954", size = 160871, upload-time = "2025-07-11T12:23:39.566Z" }
wheels = [
    { url = "https://files.pythonhosted.org/packages/01/4f/8e32b757ef3b660511b638ab52d1ed9259b666bdeeceba51a082ce3aea95/opentelemetry_sdk-1.35.0-py3-none-any.whl", hash = "sha256:223d9e5f5678518f4842311bb73966e0b6db5d1e0b74e35074c052cd2487f800", size = 119379, upload-time = "2025-07-11T12:23:24.521Z" },
]

[[package]]
name = "opentelemetry-semantic-conventions"
version = "0.56b0"
source = { registry = "https://pypi.org/simple" }
dependencies = [
    { name = "opentelemetry-api" },
    { name = "typing-extensions" },
]
sdist = { url = "https://files.pythonhosted.org/packages/32/8e/214fa817f63b9f068519463d8ab46afd5d03b98930c39394a37ae3e741d0/opentelemetry_semantic_conventions-0.56b0.tar.gz", hash = "sha256:c114c2eacc8ff6d3908cb328c811eaf64e6d68623840be9224dc829c4fd6c2ea", size = 124221, upload-time = "2025-07-11T12:23:40.71Z" }
wheels = [
    { url = "https://files.pythonhosted.org/packages/c7/3f/e80c1b017066a9d999efffe88d1cce66116dcf5cb7f80c41040a83b6e03b/opentelemetry_semantic_conventions-0.56b0-py3-none-any.whl", hash = "sha256:df44492868fd6b482511cc43a942e7194be64e94945f572db24df2e279a001a2", size = 201625, upload-time = "2025-07-11T12:23:25.63Z" },
]

[[package]]
name = "orjson"
version = "3.11.0"
source = { registry = "https://pypi.org/simple" }
sdist = { url = "https://files.pythonhosted.org/packages/29/87/03ababa86d984952304ac8ce9fbd3a317afb4a225b9a81f9b606ac60c873/orjson-3.11.0.tar.gz", hash = "sha256:2e4c129da624f291bcc607016a99e7f04a353f6874f3bd8d9b47b88597d5f700", size = 5318246, upload-time = "2025-07-15T16:08:29.194Z" }
wheels = [
    { url = "https://files.pythonhosted.org/packages/31/63/82d9b6b48624009d230bc6038e54778af8f84dfd54402f9504f477c5cfd5/orjson-3.11.0-cp313-cp313-macosx_10_15_x86_64.macosx_11_0_arm64.macosx_10_15_universal2.whl", hash = "sha256:4a8ba9698655e16746fdf5266939427da0f9553305152aeb1a1cc14974a19cfb", size = 240125, upload-time = "2025-07-15T16:07:35.976Z" },
    { url = "https://files.pythonhosted.org/packages/16/3a/d557ed87c63237d4c97a7bac7ac054c347ab8c4b6da09748d162ca287175/orjson-3.11.0-cp313-cp313-macosx_15_0_arm64.whl", hash = "sha256:67133847f9a35a5ef5acfa3325d4a2f7fe05c11f1505c4117bb086fc06f2a58f", size = 129189, upload-time = "2025-07-15T16:07:37.486Z" },
    { url = "https://files.pythonhosted.org/packages/69/5e/b2c9e22e2cd10aa7d76a629cee65d661e06a61fbaf4dc226386f5636dd44/orjson-3.11.0-cp313-cp313-manylinux_2_17_aarch64.manylinux2014_aarch64.whl", hash = "sha256:5f797d57814975b78f5f5423acb003db6f9be5186b72d48bd97a1000e89d331d", size = 131953, upload-time = "2025-07-15T16:07:39.254Z" },
    { url = "https://files.pythonhosted.org/packages/e2/60/760fcd9b50eb44d1206f2b30c8d310b79714553b9d94a02f9ea3252ebe63/orjson-3.11.0-cp313-cp313-manylinux_2_17_armv7l.manylinux2014_armv7l.whl", hash = "sha256:28acd19822987c5163b9e03a6e60853a52acfee384af2b394d11cb413b889246", size = 126922, upload-time = "2025-07-15T16:07:41.282Z" },
    { url = "https://files.pythonhosted.org/packages/6a/7a/8c46daa867ccc92da6de9567608be62052774b924a77c78382e30d50b579/orjson-3.11.0-cp313-cp313-manylinux_2_17_i686.manylinux2014_i686.whl", hash = "sha256:e8d38d9e1e2cf9729658e35956cf01e13e89148beb4cb9e794c9c10c5cb252f8", size = 128787, upload-time = "2025-07-15T16:07:42.681Z" },
    { url = "https://files.pythonhosted.org/packages/f2/14/a2f1b123d85f11a19e8749f7d3f9ed6c9b331c61f7b47cfd3e9a1fedb9bc/orjson-3.11.0-cp313-cp313-manylinux_2_17_ppc64le.manylinux2014_ppc64le.whl", hash = "sha256:05f094edd2b782650b0761fd78858d9254de1c1286f5af43145b3d08cdacfd51", size = 131895, upload-time = "2025-07-15T16:07:44.519Z" },
    { url = "https://files.pythonhosted.org/packages/c8/10/362e8192df7528e8086ea712c5cb01355c8d4e52c59a804417ba01e2eb2d/orjson-3.11.0-cp313-cp313-manylinux_2_17_s390x.manylinux2014_s390x.whl", hash = "sha256:6d09176a4a9e04a5394a4a0edd758f645d53d903b306d02f2691b97d5c736a9e", size = 133868, upload-time = "2025-07-15T16:07:46.227Z" },
    { url = "https://files.pythonhosted.org/packages/f8/4e/ef43582ef3e3dfd2a39bc3106fa543364fde1ba58489841120219da6e22f/orjson-3.11.0-cp313-cp313-manylinux_2_17_x86_64.manylinux2014_x86_64.whl", hash = "sha256:2a585042104e90a61eda2564d11317b6a304eb4e71cd33e839f5af6be56c34d3", size = 128234, upload-time = "2025-07-15T16:07:48.123Z" },
    { url = "https://files.pythonhosted.org/packages/d7/fa/02dabb2f1d605bee8c4bb1160cfc7467976b1ed359a62cc92e0681b53c45/orjson-3.11.0-cp313-cp313-musllinux_1_2_aarch64.whl", hash = "sha256:d2218629dbfdeeb5c9e0573d59f809d42f9d49ae6464d2f479e667aee14c3ef4", size = 130232, upload-time = "2025-07-15T16:07:50.197Z" },
    { url = "https://files.pythonhosted.org/packages/16/76/951b5619605c8d2ede80cc989f32a66abc954530d86e84030db2250c63a1/orjson-3.11.0-cp313-cp313-musllinux_1_2_armv7l.whl", hash = "sha256:613e54a2b10b51b656305c11235a9c4a5c5491ef5c283f86483d4e9e123ed5e4", size = 403648, upload-time = "2025-07-15T16:07:52.136Z" },
    { url = "https://files.pythonhosted.org/packages/96/e2/5fa53bb411455a63b3713db90b588e6ca5ed2db59ad49b3fb8a0e94e0dda/orjson-3.11.0-cp313-cp313-musllinux_1_2_i686.whl", hash = "sha256:9dac7fbf3b8b05965986c5cfae051eb9a30fced7f15f1d13a5adc608436eb486", size = 144572, upload-time = "2025-07-15T16:07:54.004Z" },
    { url = "https://files.pythonhosted.org/packages/ad/d0/7d6f91e1e0f034258c3a3358f20b0c9490070e8a7ab8880085547274c7f9/orjson-3.11.0-cp313-cp313-musllinux_1_2_x86_64.whl", hash = "sha256:93b64b254414e2be55ac5257124b5602c5f0b4d06b80bd27d1165efe8f36e836", size = 132766, upload-time = "2025-07-15T16:07:55.936Z" },
    { url = "https://files.pythonhosted.org/packages/ff/f8/4d46481f1b3fb40dc826d62179f96c808eb470cdcc74b6593fb114d74af3/orjson-3.11.0-cp313-cp313-win32.whl", hash = "sha256:359cbe11bc940c64cb3848cf22000d2aef36aff7bfd09ca2c0b9cb309c387132", size = 134638, upload-time = "2025-07-15T16:07:57.343Z" },
    { url = "https://files.pythonhosted.org/packages/85/3f/544938dcfb7337d85ee1e43d7685cf8f3bfd452e0b15a32fe70cb4ca5094/orjson-3.11.0-cp313-cp313-win_amd64.whl", hash = "sha256:0759b36428067dc777b202dd286fbdd33d7f261c6455c4238ea4e8474358b1e6", size = 129411, upload-time = "2025-07-15T16:07:58.852Z" },
    { url = "https://files.pythonhosted.org/packages/43/0c/f75015669d7817d222df1bb207f402277b77d22c4833950c8c8c7cf2d325/orjson-3.11.0-cp313-cp313-win_arm64.whl", hash = "sha256:51cdca2f36e923126d0734efaf72ddbb5d6da01dbd20eab898bdc50de80d7b5a", size = 126349, upload-time = "2025-07-15T16:08:00.322Z" },
]

[[package]]
name = "overrides"
version = "7.7.0"
source = { registry = "https://pypi.org/simple" }
sdist = { url = "https://files.pythonhosted.org/packages/36/86/b585f53236dec60aba864e050778b25045f857e17f6e5ea0ae95fe80edd2/overrides-7.7.0.tar.gz", hash = "sha256:55158fa3d93b98cc75299b1e67078ad9003ca27945c76162c1c0766d6f91820a", size = 22812, upload-time = "2024-01-27T21:01:33.423Z" }
wheels = [
    { url = "https://files.pythonhosted.org/packages/2c/ab/fc8290c6a4c722e5514d80f62b2dc4c4df1a68a41d1364e625c35990fcf3/overrides-7.7.0-py3-none-any.whl", hash = "sha256:c7ed9d062f78b8e4c1a7b70bd8796b35ead4d9f510227ef9c5dc7626c60d7e49", size = 17832, upload-time = "2024-01-27T21:01:31.393Z" },
]

[[package]]
name = "packaging"
version = "25.0"
source = { registry = "https://pypi.org/simple" }
sdist = { url = "https://files.pythonhosted.org/packages/a1/d4/1fc4078c65507b51b96ca8f8c3ba19e6a61c8253c72794544580a7b6c24d/packaging-25.0.tar.gz", hash = "sha256:d443872c98d677bf60f6a1f2f8c1cb748e8fe762d2bf9d3148b5599295b0fc4f", size = 165727, upload-time = "2025-04-19T11:48:59.673Z" }
wheels = [
    { url = "https://files.pythonhosted.org/packages/20/12/38679034af332785aac8774540895e234f4d07f7545804097de4b666afd8/packaging-25.0-py3-none-any.whl", hash = "sha256:29572ef2b1f17581046b3a2227d5c611fb25ec70ca1ba8554b24b0e69331a484", size = 66469, upload-time = "2025-04-19T11:48:57.875Z" },
]

[[package]]
name = "pathspec"
version = "0.12.1"
source = { registry = "https://pypi.org/simple" }
sdist = { url = "https://files.pythonhosted.org/packages/ca/bc/f35b8446f4531a7cb215605d100cd88b7ac6f44ab3fc94870c120ab3adbf/pathspec-0.12.1.tar.gz", hash = "sha256:a482d51503a1ab33b1c67a6c3813a26953dbdc71c31dacaef9a838c4e29f5712", size = 51043, upload-time = "2023-12-10T22:30:45Z" }
wheels = [
    { url = "https://files.pythonhosted.org/packages/cc/20/ff623b09d963f88bfde16306a54e12ee5ea43e9b597108672ff3a408aad6/pathspec-0.12.1-py3-none-any.whl", hash = "sha256:a0d503e138a4c123b27490a4f7beda6a01c6f288df0e4a8b79c7eb0dc7b4cc08", size = 31191, upload-time = "2023-12-10T22:30:43.14Z" },
]

[[package]]
name = "pillow"
version = "11.3.0"
source = { registry = "https://pypi.org/simple" }
sdist = { url = "https://files.pythonhosted.org/packages/f3/0d/d0d6dea55cd152ce3d6767bb38a8fc10e33796ba4ba210cbab9354b6d238/pillow-11.3.0.tar.gz", hash = "sha256:3828ee7586cd0b2091b6209e5ad53e20d0649bbe87164a459d0676e035e8f523", size = 47113069, upload-time = "2025-07-01T09:16:30.666Z" }
wheels = [
    { url = "https://files.pythonhosted.org/packages/1e/93/0952f2ed8db3a5a4c7a11f91965d6184ebc8cd7cbb7941a260d5f018cd2d/pillow-11.3.0-cp313-cp313-ios_13_0_arm64_iphoneos.whl", hash = "sha256:1c627742b539bba4309df89171356fcb3cc5a9178355b2727d1b74a6cf155fbd", size = 2128328, upload-time = "2025-07-01T09:14:35.276Z" },
    { url = "https://files.pythonhosted.org/packages/4b/e8/100c3d114b1a0bf4042f27e0f87d2f25e857e838034e98ca98fe7b8c0a9c/pillow-11.3.0-cp313-cp313-ios_13_0_arm64_iphonesimulator.whl", hash = "sha256:30b7c02f3899d10f13d7a48163c8969e4e653f8b43416d23d13d1bbfdc93b9f8", size = 2170652, upload-time = "2025-07-01T09:14:37.203Z" },
    { url = "https://files.pythonhosted.org/packages/aa/86/3f758a28a6e381758545f7cdb4942e1cb79abd271bea932998fc0db93cb6/pillow-11.3.0-cp313-cp313-ios_13_0_x86_64_iphonesimulator.whl", hash = "sha256:7859a4cc7c9295f5838015d8cc0a9c215b77e43d07a25e460f35cf516df8626f", size = 2227443, upload-time = "2025-07-01T09:14:39.344Z" },
    { url = "https://files.pythonhosted.org/packages/01/f4/91d5b3ffa718df2f53b0dc109877993e511f4fd055d7e9508682e8aba092/pillow-11.3.0-cp313-cp313-macosx_10_13_x86_64.whl", hash = "sha256:ec1ee50470b0d050984394423d96325b744d55c701a439d2bd66089bff963d3c", size = 5278474, upload-time = "2025-07-01T09:14:41.843Z" },
    { url = "https://files.pythonhosted.org/packages/f9/0e/37d7d3eca6c879fbd9dba21268427dffda1ab00d4eb05b32923d4fbe3b12/pillow-11.3.0-cp313-cp313-macosx_11_0_arm64.whl", hash = "sha256:7db51d222548ccfd274e4572fdbf3e810a5e66b00608862f947b163e613b67dd", size = 4686038, upload-time = "2025-07-01T09:14:44.008Z" },
    { url = "https://files.pythonhosted.org/packages/ff/b0/3426e5c7f6565e752d81221af9d3676fdbb4f352317ceafd42899aaf5d8a/pillow-11.3.0-cp313-cp313-manylinux2014_aarch64.manylinux_2_17_aarch64.whl", hash = "sha256:2d6fcc902a24ac74495df63faad1884282239265c6839a0a6416d33faedfae7e", size = 5864407, upload-time = "2025-07-03T13:10:15.628Z" },
    { url = "https://files.pythonhosted.org/packages/fc/c1/c6c423134229f2a221ee53f838d4be9d82bab86f7e2f8e75e47b6bf6cd77/pillow-11.3.0-cp313-cp313-manylinux2014_x86_64.manylinux_2_17_x86_64.whl", hash = "sha256:f0f5d8f4a08090c6d6d578351a2b91acf519a54986c055af27e7a93feae6d3f1", size = 7639094, upload-time = "2025-07-03T13:10:21.857Z" },
    { url = "https://files.pythonhosted.org/packages/ba/c9/09e6746630fe6372c67c648ff9deae52a2bc20897d51fa293571977ceb5d/pillow-11.3.0-cp313-cp313-manylinux_2_27_aarch64.manylinux_2_28_aarch64.whl", hash = "sha256:c37d8ba9411d6003bba9e518db0db0c58a680ab9fe5179f040b0463644bc9805", size = 5973503, upload-time = "2025-07-01T09:14:45.698Z" },
    { url = "https://files.pythonhosted.org/packages/d5/1c/a2a29649c0b1983d3ef57ee87a66487fdeb45132df66ab30dd37f7dbe162/pillow-11.3.0-cp313-cp313-manylinux_2_27_x86_64.manylinux_2_28_x86_64.whl", hash = "sha256:13f87d581e71d9189ab21fe0efb5a23e9f28552d5be6979e84001d3b8505abe8", size = 6642574, upload-time = "2025-07-01T09:14:47.415Z" },
    { url = "https://files.pythonhosted.org/packages/36/de/d5cc31cc4b055b6c6fd990e3e7f0f8aaf36229a2698501bcb0cdf67c7146/pillow-11.3.0-cp313-cp313-musllinux_1_2_aarch64.whl", hash = "sha256:023f6d2d11784a465f09fd09a34b150ea4672e85fb3d05931d89f373ab14abb2", size = 6084060, upload-time = "2025-07-01T09:14:49.636Z" },
    { url = "https://files.pythonhosted.org/packages/d5/ea/502d938cbaeec836ac28a9b730193716f0114c41325db428e6b280513f09/pillow-11.3.0-cp313-cp313-musllinux_1_2_x86_64.whl", hash = "sha256:45dfc51ac5975b938e9809451c51734124e73b04d0f0ac621649821a63852e7b", size = 6721407, upload-time = "2025-07-01T09:14:51.962Z" },
    { url = "https://files.pythonhosted.org/packages/45/9c/9c5e2a73f125f6cbc59cc7087c8f2d649a7ae453f83bd0362ff7c9e2aee2/pillow-11.3.0-cp313-cp313-win32.whl", hash = "sha256:a4d336baed65d50d37b88ca5b60c0fa9d81e3a87d4a7930d3880d1624d5b31f3", size = 6273841, upload-time = "2025-07-01T09:14:54.142Z" },
    { url = "https://files.pythonhosted.org/packages/23/85/397c73524e0cd212067e0c969aa245b01d50183439550d24d9f55781b776/pillow-11.3.0-cp313-cp313-win_amd64.whl", hash = "sha256:0bce5c4fd0921f99d2e858dc4d4d64193407e1b99478bc5cacecba2311abde51", size = 6978450, upload-time = "2025-07-01T09:14:56.436Z" },
    { url = "https://files.pythonhosted.org/packages/17/d2/622f4547f69cd173955194b78e4d19ca4935a1b0f03a302d655c9f6aae65/pillow-11.3.0-cp313-cp313-win_arm64.whl", hash = "sha256:1904e1264881f682f02b7f8167935cce37bc97db457f8e7849dc3a6a52b99580", size = 2423055, upload-time = "2025-07-01T09:14:58.072Z" },
    { url = "https://files.pythonhosted.org/packages/dd/80/a8a2ac21dda2e82480852978416cfacd439a4b490a501a288ecf4fe2532d/pillow-11.3.0-cp313-cp313t-macosx_10_13_x86_64.whl", hash = "sha256:4c834a3921375c48ee6b9624061076bc0a32a60b5532b322cc0ea64e639dd50e", size = 5281110, upload-time = "2025-07-01T09:14:59.79Z" },
    { url = "https://files.pythonhosted.org/packages/44/d6/b79754ca790f315918732e18f82a8146d33bcd7f4494380457ea89eb883d/pillow-11.3.0-cp313-cp313t-macosx_11_0_arm64.whl", hash = "sha256:5e05688ccef30ea69b9317a9ead994b93975104a677a36a8ed8106be9260aa6d", size = 4689547, upload-time = "2025-07-01T09:15:01.648Z" },
    { url = "https://files.pythonhosted.org/packages/49/20/716b8717d331150cb00f7fdd78169c01e8e0c219732a78b0e59b6bdb2fd6/pillow-11.3.0-cp313-cp313t-manylinux2014_aarch64.manylinux_2_17_aarch64.whl", hash = "sha256:1019b04af07fc0163e2810167918cb5add8d74674b6267616021ab558dc98ced", size = 5901554, upload-time = "2025-07-03T13:10:27.018Z" },
    { url = "https://files.pythonhosted.org/packages/74/cf/a9f3a2514a65bb071075063a96f0a5cf949c2f2fce683c15ccc83b1c1cab/pillow-11.3.0-cp313-cp313t-manylinux2014_x86_64.manylinux_2_17_x86_64.whl", hash = "sha256:f944255db153ebb2b19c51fe85dd99ef0ce494123f21b9db4877ffdfc5590c7c", size = 7669132, upload-time = "2025-07-03T13:10:33.01Z" },
    { url = "https://files.pythonhosted.org/packages/98/3c/da78805cbdbee9cb43efe8261dd7cc0b4b93f2ac79b676c03159e9db2187/pillow-11.3.0-cp313-cp313t-manylinux_2_27_aarch64.manylinux_2_28_aarch64.whl", hash = "sha256:1f85acb69adf2aaee8b7da124efebbdb959a104db34d3a2cb0f3793dbae422a8", size = 6005001, upload-time = "2025-07-01T09:15:03.365Z" },
    { url = "https://files.pythonhosted.org/packages/6c/fa/ce044b91faecf30e635321351bba32bab5a7e034c60187fe9698191aef4f/pillow-11.3.0-cp313-cp313t-manylinux_2_27_x86_64.manylinux_2_28_x86_64.whl", hash = "sha256:05f6ecbeff5005399bb48d198f098a9b4b6bdf27b8487c7f38ca16eeb070cd59", size = 6668814, upload-time = "2025-07-01T09:15:05.655Z" },
    { url = "https://files.pythonhosted.org/packages/7b/51/90f9291406d09bf93686434f9183aba27b831c10c87746ff49f127ee80cb/pillow-11.3.0-cp313-cp313t-musllinux_1_2_aarch64.whl", hash = "sha256:a7bc6e6fd0395bc052f16b1a8670859964dbd7003bd0af2ff08342eb6e442cfe", size = 6113124, upload-time = "2025-07-01T09:15:07.358Z" },
    { url = "https://files.pythonhosted.org/packages/cd/5a/6fec59b1dfb619234f7636d4157d11fb4e196caeee220232a8d2ec48488d/pillow-11.3.0-cp313-cp313t-musllinux_1_2_x86_64.whl", hash = "sha256:83e1b0161c9d148125083a35c1c5a89db5b7054834fd4387499e06552035236c", size = 6747186, upload-time = "2025-07-01T09:15:09.317Z" },
    { url = "https://files.pythonhosted.org/packages/49/6b/00187a044f98255225f172de653941e61da37104a9ea60e4f6887717e2b5/pillow-11.3.0-cp313-cp313t-win32.whl", hash = "sha256:2a3117c06b8fb646639dce83694f2f9eac405472713fcb1ae887469c0d4f6788", size = 6277546, upload-time = "2025-07-01T09:15:11.311Z" },
    { url = "https://files.pythonhosted.org/packages/e8/5c/6caaba7e261c0d75bab23be79f1d06b5ad2a2ae49f028ccec801b0e853d6/pillow-11.3.0-cp313-cp313t-win_amd64.whl", hash = "sha256:857844335c95bea93fb39e0fa2726b4d9d758850b34075a7e3ff4f4fa3aa3b31", size = 6985102, upload-time = "2025-07-01T09:15:13.164Z" },
    { url = "https://files.pythonhosted.org/packages/f3/7e/b623008460c09a0cb38263c93b828c666493caee2eb34ff67f778b87e58c/pillow-11.3.0-cp313-cp313t-win_arm64.whl", hash = "sha256:8797edc41f3e8536ae4b10897ee2f637235c94f27404cac7297f7b607dd0716e", size = 2424803, upload-time = "2025-07-01T09:15:15.695Z" },
    { url = "https://files.pythonhosted.org/packages/73/f4/04905af42837292ed86cb1b1dabe03dce1edc008ef14c473c5c7e1443c5d/pillow-11.3.0-cp314-cp314-macosx_10_13_x86_64.whl", hash = "sha256:d9da3df5f9ea2a89b81bb6087177fb1f4d1c7146d583a3fe5c672c0d94e55e12", size = 5278520, upload-time = "2025-07-01T09:15:17.429Z" },
    { url = "https://files.pythonhosted.org/packages/41/b0/33d79e377a336247df6348a54e6d2a2b85d644ca202555e3faa0cf811ecc/pillow-11.3.0-cp314-cp314-macosx_11_0_arm64.whl", hash = "sha256:0b275ff9b04df7b640c59ec5a3cb113eefd3795a8df80bac69646ef699c6981a", size = 4686116, upload-time = "2025-07-01T09:15:19.423Z" },
    { url = "https://files.pythonhosted.org/packages/49/2d/ed8bc0ab219ae8768f529597d9509d184fe8a6c4741a6864fea334d25f3f/pillow-11.3.0-cp314-cp314-manylinux2014_aarch64.manylinux_2_17_aarch64.whl", hash = "sha256:0743841cabd3dba6a83f38a92672cccbd69af56e3e91777b0ee7f4dba4385632", size = 5864597, upload-time = "2025-07-03T13:10:38.404Z" },
    { url = "https://files.pythonhosted.org/packages/b5/3d/b932bb4225c80b58dfadaca9d42d08d0b7064d2d1791b6a237f87f661834/pillow-11.3.0-cp314-cp314-manylinux2014_x86_64.manylinux_2_17_x86_64.whl", hash = "sha256:2465a69cf967b8b49ee1b96d76718cd98c4e925414ead59fdf75cf0fd07df673", size = 7638246, upload-time = "2025-07-03T13:10:44.987Z" },
    { url = "https://files.pythonhosted.org/packages/09/b5/0487044b7c096f1b48f0d7ad416472c02e0e4bf6919541b111efd3cae690/pillow-11.3.0-cp314-cp314-manylinux_2_27_aarch64.manylinux_2_28_aarch64.whl", hash = "sha256:41742638139424703b4d01665b807c6468e23e699e8e90cffefe291c5832b027", size = 5973336, upload-time = "2025-07-01T09:15:21.237Z" },
    { url = "https://files.pythonhosted.org/packages/a8/2d/524f9318f6cbfcc79fbc004801ea6b607ec3f843977652fdee4857a7568b/pillow-11.3.0-cp314-cp314-manylinux_2_27_x86_64.manylinux_2_28_x86_64.whl", hash = "sha256:93efb0b4de7e340d99057415c749175e24c8864302369e05914682ba642e5d77", size = 6642699, upload-time = "2025-07-01T09:15:23.186Z" },
    { url = "https://files.pythonhosted.org/packages/6f/d2/a9a4f280c6aefedce1e8f615baaa5474e0701d86dd6f1dede66726462bbd/pillow-11.3.0-cp314-cp314-musllinux_1_2_aarch64.whl", hash = "sha256:7966e38dcd0fa11ca390aed7c6f20454443581d758242023cf36fcb319b1a874", size = 6083789, upload-time = "2025-07-01T09:15:25.1Z" },
    { url = "https://files.pythonhosted.org/packages/fe/54/86b0cd9dbb683a9d5e960b66c7379e821a19be4ac5810e2e5a715c09a0c0/pillow-11.3.0-cp314-cp314-musllinux_1_2_x86_64.whl", hash = "sha256:98a9afa7b9007c67ed84c57c9e0ad86a6000da96eaa638e4f8abe5b65ff83f0a", size = 6720386, upload-time = "2025-07-01T09:15:27.378Z" },
    { url = "https://files.pythonhosted.org/packages/e7/95/88efcaf384c3588e24259c4203b909cbe3e3c2d887af9e938c2022c9dd48/pillow-11.3.0-cp314-cp314-win32.whl", hash = "sha256:02a723e6bf909e7cea0dac1b0e0310be9d7650cd66222a5f1c571455c0a45214", size = 6370911, upload-time = "2025-07-01T09:15:29.294Z" },
    { url = "https://files.pythonhosted.org/packages/2e/cc/934e5820850ec5eb107e7b1a72dd278140731c669f396110ebc326f2a503/pillow-11.3.0-cp314-cp314-win_amd64.whl", hash = "sha256:a418486160228f64dd9e9efcd132679b7a02a5f22c982c78b6fc7dab3fefb635", size = 7117383, upload-time = "2025-07-01T09:15:31.128Z" },
    { url = "https://files.pythonhosted.org/packages/d6/e9/9c0a616a71da2a5d163aa37405e8aced9a906d574b4a214bede134e731bc/pillow-11.3.0-cp314-cp314-win_arm64.whl", hash = "sha256:155658efb5e044669c08896c0c44231c5e9abcaadbc5cd3648df2f7c0b96b9a6", size = 2511385, upload-time = "2025-07-01T09:15:33.328Z" },
    { url = "https://files.pythonhosted.org/packages/1a/33/c88376898aff369658b225262cd4f2659b13e8178e7534df9e6e1fa289f6/pillow-11.3.0-cp314-cp314t-macosx_10_13_x86_64.whl", hash = "sha256:59a03cdf019efbfeeed910bf79c7c93255c3d54bc45898ac2a4140071b02b4ae", size = 5281129, upload-time = "2025-07-01T09:15:35.194Z" },
    { url = "https://files.pythonhosted.org/packages/1f/70/d376247fb36f1844b42910911c83a02d5544ebd2a8bad9efcc0f707ea774/pillow-11.3.0-cp314-cp314t-macosx_11_0_arm64.whl", hash = "sha256:f8a5827f84d973d8636e9dc5764af4f0cf2318d26744b3d902931701b0d46653", size = 4689580, upload-time = "2025-07-01T09:15:37.114Z" },
    { url = "https://files.pythonhosted.org/packages/eb/1c/537e930496149fbac69efd2fc4329035bbe2e5475b4165439e3be9cb183b/pillow-11.3.0-cp314-cp314t-manylinux2014_aarch64.manylinux_2_17_aarch64.whl", hash = "sha256:ee92f2fd10f4adc4b43d07ec5e779932b4eb3dbfbc34790ada5a6669bc095aa6", size = 5902860, upload-time = "2025-07-03T13:10:50.248Z" },
    { url = "https://files.pythonhosted.org/packages/bd/57/80f53264954dcefeebcf9dae6e3eb1daea1b488f0be8b8fef12f79a3eb10/pillow-11.3.0-cp314-cp314t-manylinux2014_x86_64.manylinux_2_17_x86_64.whl", hash = "sha256:c96d333dcf42d01f47b37e0979b6bd73ec91eae18614864622d9b87bbd5bbf36", size = 7670694, upload-time = "2025-07-03T13:10:56.432Z" },
    { url = "https://files.pythonhosted.org/packages/70/ff/4727d3b71a8578b4587d9c276e90efad2d6fe0335fd76742a6da08132e8c/pillow-11.3.0-cp314-cp314t-manylinux_2_27_aarch64.manylinux_2_28_aarch64.whl", hash = "sha256:4c96f993ab8c98460cd0c001447bff6194403e8b1d7e149ade5f00594918128b", size = 6005888, upload-time = "2025-07-01T09:15:39.436Z" },
    { url = "https://files.pythonhosted.org/packages/05/ae/716592277934f85d3be51d7256f3636672d7b1abfafdc42cf3f8cbd4b4c8/pillow-11.3.0-cp314-cp314t-manylinux_2_27_x86_64.manylinux_2_28_x86_64.whl", hash = "sha256:41342b64afeba938edb034d122b2dda5db2139b9a4af999729ba8818e0056477", size = 6670330, upload-time = "2025-07-01T09:15:41.269Z" },
    { url = "https://files.pythonhosted.org/packages/e7/bb/7fe6cddcc8827b01b1a9766f5fdeb7418680744f9082035bdbabecf1d57f/pillow-11.3.0-cp314-cp314t-musllinux_1_2_aarch64.whl", hash = "sha256:068d9c39a2d1b358eb9f245ce7ab1b5c3246c7c8c7d9ba58cfa5b43146c06e50", size = 6114089, upload-time = "2025-07-01T09:15:43.13Z" },
    { url = "https://files.pythonhosted.org/packages/8b/f5/06bfaa444c8e80f1a8e4bff98da9c83b37b5be3b1deaa43d27a0db37ef84/pillow-11.3.0-cp314-cp314t-musllinux_1_2_x86_64.whl", hash = "sha256:a1bc6ba083b145187f648b667e05a2534ecc4b9f2784c2cbe3089e44868f2b9b", size = 6748206, upload-time = "2025-07-01T09:15:44.937Z" },
    { url = "https://files.pythonhosted.org/packages/f0/77/bc6f92a3e8e6e46c0ca78abfffec0037845800ea38c73483760362804c41/pillow-11.3.0-cp314-cp314t-win32.whl", hash = "sha256:118ca10c0d60b06d006be10a501fd6bbdfef559251ed31b794668ed569c87e12", size = 6377370, upload-time = "2025-07-01T09:15:46.673Z" },
    { url = "https://files.pythonhosted.org/packages/4a/82/3a721f7d69dca802befb8af08b7c79ebcab461007ce1c18bd91a5d5896f9/pillow-11.3.0-cp314-cp314t-win_amd64.whl", hash = "sha256:8924748b688aa210d79883357d102cd64690e56b923a186f35a82cbc10f997db", size = 7121500, upload-time = "2025-07-01T09:15:48.512Z" },
    { url = "https://files.pythonhosted.org/packages/89/c7/5572fa4a3f45740eaab6ae86fcdf7195b55beac1371ac8c619d880cfe948/pillow-11.3.0-cp314-cp314t-win_arm64.whl", hash = "sha256:79ea0d14d3ebad43ec77ad5272e6ff9bba5b679ef73375ea760261207fa8e0aa", size = 2512835, upload-time = "2025-07-01T09:15:50.399Z" },
]

[[package]]
name = "platformdirs"
version = "4.5.0"
source = { registry = "https://pypi.org/simple" }
sdist = { url = "https://files.pythonhosted.org/packages/61/33/9611380c2bdb1225fdef633e2a9610622310fed35ab11dac9620972ee088/platformdirs-4.5.0.tar.gz", hash = "sha256:70ddccdd7c99fc5942e9fc25636a8b34d04c24b335100223152c2803e4063312", size = 21632, upload-time = "2025-10-08T17:44:48.791Z" }
wheels = [
    { url = "https://files.pythonhosted.org/packages/73/cb/ac7874b3e5d58441674fb70742e6c374b28b0c7cb988d37d991cde47166c/platformdirs-4.5.0-py3-none-any.whl", hash = "sha256:e578a81bb873cbb89a41fcc904c7ef523cc18284b7e3b3ccf06aca1403b7ebd3", size = 18651, upload-time = "2025-10-08T17:44:47.223Z" },
]

[[package]]
name = "pluggy"
version = "1.6.0"
source = { registry = "https://pypi.org/simple" }
sdist = { url = "https://files.pythonhosted.org/packages/f9/e2/3e91f31a7d2b083fe6ef3fa267035b518369d9511ffab804f839851d2779/pluggy-1.6.0.tar.gz", hash = "sha256:7dcc130b76258d33b90f61b658791dede3486c3e6bfb003ee5c9bfb396dd22f3", size = 69412, upload-time = "2025-05-15T12:30:07.975Z" }
wheels = [
    { url = "https://files.pythonhosted.org/packages/54/20/4d324d65cc6d9205fabedc306948156824eb9f0ee1633355a8f7ec5c66bf/pluggy-1.6.0-py3-none-any.whl", hash = "sha256:e920276dd6813095e9377c0bc5566d94c932c33b27a3e3945d8389c374dd4746", size = 20538, upload-time = "2025-05-15T12:30:06.134Z" },
]

[[package]]
name = "posthog"
version = "5.4.0"
source = { registry = "https://pypi.org/simple" }
dependencies = [
    { name = "backoff" },
    { name = "distro" },
    { name = "python-dateutil" },
    { name = "requests" },
    { name = "six" },
]
sdist = { url = "https://files.pythonhosted.org/packages/48/20/60ae67bb9d82f00427946218d49e2e7e80fb41c15dc5019482289ec9ce8d/posthog-5.4.0.tar.gz", hash = "sha256:701669261b8d07cdde0276e5bc096b87f9e200e3b9589c5ebff14df658c5893c", size = 88076, upload-time = "2025-06-20T23:19:23.485Z" }
wheels = [
    { url = "https://files.pythonhosted.org/packages/4f/98/e480cab9a08d1c09b1c59a93dade92c1bb7544826684ff2acbfd10fcfbd4/posthog-5.4.0-py3-none-any.whl", hash = "sha256:284dfa302f64353484420b52d4ad81ff5c2c2d1d607c4e2db602ac72761831bd", size = 105364, upload-time = "2025-06-20T23:19:22.001Z" },
]

[[package]]
name = "protobuf"
version = "6.31.1"
source = { registry = "https://pypi.org/simple" }
sdist = { url = "https://files.pythonhosted.org/packages/52/f3/b9655a711b32c19720253f6f06326faf90580834e2e83f840472d752bc8b/protobuf-6.31.1.tar.gz", hash = "sha256:d8cac4c982f0b957a4dc73a80e2ea24fab08e679c0de9deb835f4a12d69aca9a", size = 441797, upload-time = "2025-05-28T19:25:54.947Z" }
wheels = [
    { url = "https://files.pythonhosted.org/packages/f3/6f/6ab8e4bf962fd5570d3deaa2d5c38f0a363f57b4501047b5ebeb83ab1125/protobuf-6.31.1-cp310-abi3-win32.whl", hash = "sha256:7fa17d5a29c2e04b7d90e5e32388b8bfd0e7107cd8e616feef7ed3fa6bdab5c9", size = 423603, upload-time = "2025-05-28T19:25:41.198Z" },
    { url = "https://files.pythonhosted.org/packages/44/3a/b15c4347dd4bf3a1b0ee882f384623e2063bb5cf9fa9d57990a4f7df2fb6/protobuf-6.31.1-cp310-abi3-win_amd64.whl", hash = "sha256:426f59d2964864a1a366254fa703b8632dcec0790d8862d30034d8245e1cd447", size = 435283, upload-time = "2025-05-28T19:25:44.275Z" },
    { url = "https://files.pythonhosted.org/packages/6a/c9/b9689a2a250264a84e66c46d8862ba788ee7a641cdca39bccf64f59284b7/protobuf-6.31.1-cp39-abi3-macosx_10_9_universal2.whl", hash = "sha256:6f1227473dc43d44ed644425268eb7c2e488ae245d51c6866d19fe158e207402", size = 425604, upload-time = "2025-05-28T19:25:45.702Z" },
    { url = "https://files.pythonhosted.org/packages/76/a1/7a5a94032c83375e4fe7e7f56e3976ea6ac90c5e85fac8576409e25c39c3/protobuf-6.31.1-cp39-abi3-manylinux2014_aarch64.whl", hash = "sha256:a40fc12b84c154884d7d4c4ebd675d5b3b5283e155f324049ae396b95ddebc39", size = 322115, upload-time = "2025-05-28T19:25:47.128Z" },
    { url = "https://files.pythonhosted.org/packages/fa/b1/b59d405d64d31999244643d88c45c8241c58f17cc887e73bcb90602327f8/protobuf-6.31.1-cp39-abi3-manylinux2014_x86_64.whl", hash = "sha256:4ee898bf66f7a8b0bd21bce523814e6fbd8c6add948045ce958b73af7e8878c6", size = 321070, upload-time = "2025-05-28T19:25:50.036Z" },
    { url = "https://files.pythonhosted.org/packages/f7/af/ab3c51ab7507a7325e98ffe691d9495ee3d3aa5f589afad65ec920d39821/protobuf-6.31.1-py3-none-any.whl", hash = "sha256:720a6c7e6b77288b85063569baae8536671b39f15cc22037ec7045658d80489e", size = 168724, upload-time = "2025-05-28T19:25:53.926Z" },
]

[[package]]
name = "pyasn1"
version = "0.6.1"
source = { registry = "https://pypi.org/simple" }
sdist = { url = "https://files.pythonhosted.org/packages/ba/e9/01f1a64245b89f039897cb0130016d79f77d52669aae6ee7b159a6c4c018/pyasn1-0.6.1.tar.gz", hash = "sha256:6f580d2bdd84365380830acf45550f2511469f673cb4a5ae3857a3170128b034", size = 145322, upload-time = "2024-09-10T22:41:42.55Z" }
wheels = [
    { url = "https://files.pythonhosted.org/packages/c8/f1/d6a797abb14f6283c0ddff96bbdd46937f64122b8c925cab503dd37f8214/pyasn1-0.6.1-py3-none-any.whl", hash = "sha256:0d632f46f2ba09143da3a8afe9e33fb6f92fa2320ab7e886e2d0f7672af84629", size = 83135, upload-time = "2024-09-11T16:00:36.122Z" },
]

[[package]]
name = "pyasn1-modules"
version = "0.4.2"
source = { registry = "https://pypi.org/simple" }
dependencies = [
    { name = "pyasn1" },
]
sdist = { url = "https://files.pythonhosted.org/packages/e9/e6/78ebbb10a8c8e4b61a59249394a4a594c1a7af95593dc933a349c8d00964/pyasn1_modules-0.4.2.tar.gz", hash = "sha256:677091de870a80aae844b1ca6134f54652fa2c8c5a52aa396440ac3106e941e6", size = 307892, upload-time = "2025-03-28T02:41:22.17Z" }
wheels = [
    { url = "https://files.pythonhosted.org/packages/47/8d/d529b5d697919ba8c11ad626e835d4039be708a35b0d22de83a269a6682c/pyasn1_modules-0.4.2-py3-none-any.whl", hash = "sha256:29253a9207ce32b64c3ac6600edc75368f98473906e8fd1043bd6b5b1de2c14a", size = 181259, upload-time = "2025-03-28T02:41:19.028Z" },
]

[[package]]
name = "pybase64"
version = "1.4.1"
source = { registry = "https://pypi.org/simple" }
sdist = { url = "https://files.pythonhosted.org/packages/38/32/5d25a15256d2e80d1e92be821f19fc49190e65a90ea86733cb5af2285449/pybase64-1.4.1.tar.gz", hash = "sha256:03fc365c601671add4f9e0713c2bc2485fa4ab2b32f0d3bb060bd7e069cdaa43", size = 136836, upload-time = "2025-03-02T11:13:57.109Z" }
wheels = [
    { url = "https://files.pythonhosted.org/packages/4b/1a/4e243ba702c07df3df3ba1795cfb02cf7a4242c53fc574b06a2bfa4f8478/pybase64-1.4.1-cp313-cp313-macosx_10_13_x86_64.whl", hash = "sha256:d1c38d9c4a7c132d45859af8d5364d3ce90975a42bd5995d18d174fb57621973", size = 38149, upload-time = "2025-03-02T11:11:35.537Z" },
    { url = "https://files.pythonhosted.org/packages/9c/35/3eae81bc8688a83f8b5bb84979d88e2cc3c3279a3b870a506f277d746c56/pybase64-1.4.1-cp313-cp313-macosx_11_0_arm64.whl", hash = "sha256:ab0b93ea93cf1f56ca4727d678a9c0144c2653e9de4e93e789a92b4e098c07d9", size = 31485, upload-time = "2025-03-02T11:11:36.656Z" },
    { url = "https://files.pythonhosted.org/packages/48/55/d99b9ff8083573bbf97fc433bbc20e2efb612792025f3bad0868c96c37ce/pybase64-1.4.1-cp313-cp313-manylinux_2_17_aarch64.manylinux2014_aarch64.whl", hash = "sha256:644f393e9bb7f3bacc5cbd3534d02e1b660b258fc8315ecae74d2e23265e5c1f", size = 59738, upload-time = "2025-03-02T11:11:38.468Z" },
    { url = "https://files.pythonhosted.org/packages/63/3c/051512b9e139a11585447b286ede5ac3b284ce5df85de37eb8cff57d90f8/pybase64-1.4.1-cp313-cp313-manylinux_2_17_armv7l.manylinux2014_armv7l.whl", hash = "sha256:ff172a4dacbd964e5edcf1c2152dae157aabf856508aed15276f46d04a22128e", size = 56239, upload-time = "2025-03-02T11:11:39.718Z" },
    { url = "https://files.pythonhosted.org/packages/af/11/f40c5cca587274d50baee88540a7839576204cb425fe2f73a752ea48ae74/pybase64-1.4.1-cp313-cp313-manylinux_2_17_ppc64le.manylinux2014_ppc64le.whl", hash = "sha256:b2ab7b4535abc72d40114540cae32c9e07d76ffba132bdd5d4fff5fe340c5801", size = 59137, upload-time = "2025-03-02T11:11:41.524Z" },
    { url = "https://files.pythonhosted.org/packages/1a/a9/ace9f6d0926962c083671d7df247de442ef63cd06bd134f7c8251aab5c51/pybase64-1.4.1-cp313-cp313-manylinux_2_17_s390x.manylinux2014_s390x.whl", hash = "sha256:da66eb7cfb641486944fb0b95ab138e691ab78503115022caf992b6c89b10396", size = 60109, upload-time = "2025-03-02T11:11:42.699Z" },
    { url = "https://files.pythonhosted.org/packages/88/9c/d4e308b4b4e3b513bc084fc71b4e2dd00d21d4cd245a9a28144d2f6b03c9/pybase64-1.4.1-cp313-cp313-manylinux_2_5_i686.manylinux1_i686.manylinux_2_17_i686.manylinux2014_i686.whl", hash = "sha256:678f573ea1d06183b32d0336044fb5db60396333599dffcce28ffa3b68319fc0", size = 68391, upload-time = "2025-03-02T11:11:43.898Z" },
    { url = "https://files.pythonhosted.org/packages/53/87/e184bf982a3272f1021f417e5a18fac406e042c606950e9082fc3b0cec30/pybase64-1.4.1-cp313-cp313-manylinux_2_5_x86_64.manylinux1_x86_64.manylinux_2_17_x86_64.manylinux2014_x86_64.whl", hash = "sha256:4bccdf340c2a1d3dd1f41528f192265ddce7f8df1ee4f7b5b9163cdba0fe0ccb", size = 71438, upload-time = "2025-03-02T11:11:45.112Z" },
    { url = "https://files.pythonhosted.org/packages/2f/7f/d6e6a72db055eb2dc01ab877d8ee39d05cb665403433ff922fb95d1003ad/pybase64-1.4.1-cp313-cp313-musllinux_1_2_aarch64.whl", hash = "sha256:1ddf6366c34eb78931fd8a47c00cb886ba187a5ff8e6dbffe1d9dae4754b6c28", size = 58437, upload-time = "2025-03-02T11:11:47.034Z" },
    { url = "https://files.pythonhosted.org/packages/71/ef/c9051f2c0128194b861f3cd3b2d211b8d4d21ed2be354aa669fe29a059d8/pybase64-1.4.1-cp313-cp313-musllinux_1_2_armv7l.whl", hash = "sha256:500afcb717a84e262c68f0baf9c56abaf97e2f058ba80c5546a9ed21ff4b705f", size = 52267, upload-time = "2025-03-02T11:11:48.448Z" },
    { url = "https://files.pythonhosted.org/packages/12/92/ae30a54eaa437989839c4f2404c1f004d7383c0f46d6ebb83546d587d2a7/pybase64-1.4.1-cp313-cp313-musllinux_1_2_i686.whl", hash = "sha256:d2de043312a1e7f15ee6d2b7d9e39ee6afe24f144e2248cce942b6be357b70d8", size = 68659, upload-time = "2025-03-02T11:11:49.615Z" },
    { url = "https://files.pythonhosted.org/packages/2b/65/d94788a35904f21694c4c581bcee2e165bec2408cc6fbed85a7fef5959ae/pybase64-1.4.1-cp313-cp313-musllinux_1_2_ppc64le.whl", hash = "sha256:c36e214c25fb8dd4f3ecdaa0ff90073b793056e0065cc0a1e1e5525a6866a1ad", size = 57727, upload-time = "2025-03-02T11:11:50.843Z" },
    { url = "https://files.pythonhosted.org/packages/d0/97/8db416066b7917909c38346c03a8f3e6d4fc8a1dc98636408156514269ad/pybase64-1.4.1-cp313-cp313-musllinux_1_2_s390x.whl", hash = "sha256:8ec003224f6e36e8e607a1bb8df182b367c87ca7135788ffe89173c7d5085005", size = 56302, upload-time = "2025-03-02T11:11:52.547Z" },
    { url = "https://files.pythonhosted.org/packages/70/0b/98f0601391befe0f19aa8cbda821c62d95056a94cc41d452fe893d205523/pybase64-1.4.1-cp313-cp313-musllinux_1_2_x86_64.whl", hash = "sha256:c536c6ed161e6fb19f6acd6074f29a4c78cb41c9155c841d56aec1a4d20d5894", size = 70779, upload-time = "2025-03-02T11:11:53.735Z" },
    { url = "https://files.pythonhosted.org/packages/cc/07/116119c5b20688c052697f677cf56f05aa766535ff7691aba38447d4a0d8/pybase64-1.4.1-cp313-cp313-win32.whl", hash = "sha256:1d34872e5aa2eff9dc54cedaf36038bbfbd5a3440fdf0bdc5b3c81c54ef151ea", size = 34266, upload-time = "2025-03-02T11:11:54.892Z" },
    { url = "https://files.pythonhosted.org/packages/c0/f5/a7eed9f3692209a9869a28bdd92deddf8cbffb06b40954f89f4577e5c96e/pybase64-1.4.1-cp313-cp313-win_amd64.whl", hash = "sha256:8b7765515d7e0a48ddfde914dc2b1782234ac188ce3fab173b078a6e82ec7017", size = 36488, upload-time = "2025-03-02T11:11:56.063Z" },
    { url = "https://files.pythonhosted.org/packages/5d/8a/0d65c4dcda06487305035f24888ffed219897c03fb7834635d5d5e27dae1/pybase64-1.4.1-cp313-cp313-win_arm64.whl", hash = "sha256:7fb782f3ceb30e24dc4d8d99c1221a381917bffaf85d29542f0f25b51829987c", size = 29690, upload-time = "2025-03-02T11:11:57.702Z" },
    { url = "https://files.pythonhosted.org/packages/a3/83/646d65fafe5e6edbdaf4c9548efb2e1dd7784caddbde3ff8a843dd942b0f/pybase64-1.4.1-cp313-cp313t-macosx_10_13_x86_64.whl", hash = "sha256:2a98d323e97444a38db38e022ccaf1d3e053b1942455790a93f29086c687855f", size = 38506, upload-time = "2025-03-02T11:11:58.936Z" },
    { url = "https://files.pythonhosted.org/packages/87/14/dbf7fbbe91d71c8044fefe20d22480ad64097e2ba424944de512550e12a4/pybase64-1.4.1-cp313-cp313t-macosx_11_0_arm64.whl", hash = "sha256:19ef58d36b9b32024768fcedb024f32c05eb464128c75c07cac2b50c9ed47f4a", size = 31894, upload-time = "2025-03-02T11:12:00.762Z" },
    { url = "https://files.pythonhosted.org/packages/bd/5d/f8a47da2a5f8b599297b307d3bd0293adedc4e135be310620f061906070f/pybase64-1.4.1-cp313-cp313t-manylinux_2_17_aarch64.manylinux2014_aarch64.whl", hash = "sha256:04fee0f5c174212868fde97b109db8fac8249b306a00ea323531ee61c7b0f398", size = 65212, upload-time = "2025-03-02T11:12:01.911Z" },
    { url = "https://files.pythonhosted.org/packages/90/95/ad9869c7cdcce3e8ada619dab5f9f2eff315ffb001704a3718c1597a2119/pybase64-1.4.1-cp313-cp313t-manylinux_2_17_armv7l.manylinux2014_armv7l.whl", hash = "sha256:47737ff9eabc14b7553de6bc6395d67c5be80afcdbd25180285d13e089e40888", size = 60300, upload-time = "2025-03-02T11:12:03.071Z" },
    { url = "https://files.pythonhosted.org/packages/c2/91/4d8268b2488ae10c485cba04ecc23a5a7bdfb47ce9b876017b11ea0249a2/pybase64-1.4.1-cp313-cp313t-manylinux_2_17_ppc64le.manylinux2014_ppc64le.whl", hash = "sha256:0d8b5888cc239654fe68a0db196a18575ffc8b1c8c8f670c2971a44e3b7fe682", size = 63773, upload-time = "2025-03-02T11:12:04.231Z" },
    { url = "https://files.pythonhosted.org/packages/ae/1a/8afd27facc0723b1d69231da8c59a2343feb255f5db16f8b8765ddf1600b/pybase64-1.4.1-cp313-cp313t-manylinux_2_17_s390x.manylinux2014_s390x.whl", hash = "sha256:6a1af8d387dbce05944b65a618639918804b2d4438fed32bb7f06d9c90dbed01", size = 64684, upload-time = "2025-03-02T11:12:05.409Z" },
    { url = "https://files.pythonhosted.org/packages/cc/cd/422c74397210051125419fc8e425506ff27c04665459e18c8f7b037a754b/pybase64-1.4.1-cp313-cp313t-manylinux_2_5_i686.manylinux1_i686.manylinux_2_17_i686.manylinux2014_i686.whl", hash = "sha256:0b0093c52bd099b80e422ad8cddf6f2c1ac1b09cb0922cca04891d736c2ad647", size = 72880, upload-time = "2025-03-02T11:12:06.652Z" },
    { url = "https://files.pythonhosted.org/packages/04/c1/c4f02f1d5f8e8a3d75715a3dd04196dde9e263e471470d099a26e91ebe2f/pybase64-1.4.1-cp313-cp313t-manylinux_2_5_x86_64.manylinux1_x86_64.manylinux_2_17_x86_64.manylinux2014_x86_64.whl", hash = "sha256:15e54f9b2a1686f5bbdc4ac8440b6f6145d9699fd53aa30f347931f3063b0915", size = 75344, upload-time = "2025-03-02T11:12:07.816Z" },
    { url = "https://files.pythonhosted.org/packages/6e/0b/013006ca984f0472476cf7c0540db2e2b1f997d52977b15842a7681ab79c/pybase64-1.4.1-cp313-cp313t-musllinux_1_2_aarch64.whl", hash = "sha256:3a0fdcf13f986c82f7ef04a1cd1163c70f39662d6f02aa4e7b448dacb966b39f", size = 63439, upload-time = "2025-03-02T11:12:09.669Z" },
    { url = "https://files.pythonhosted.org/packages/8a/d5/7848543b3c8dcc5396be574109acbe16706e6a9b4dbd9fc4e22f211668a9/pybase64-1.4.1-cp313-cp313t-musllinux_1_2_armv7l.whl", hash = "sha256:ac03f8eba72dd6da15dc25bb3e1b440ad21f5cb7ee2e6ffbbae4bd1b206bb503", size = 56004, upload-time = "2025-03-02T11:12:10.981Z" },
    { url = "https://files.pythonhosted.org/packages/63/58/70de1efb1b6f21d7aaea33578868214f82925d969e2091f7de3175a10092/pybase64-1.4.1-cp313-cp313t-musllinux_1_2_i686.whl", hash = "sha256:ea835272570aa811e08ae17612632b057623a9b27265d44288db666c02b438dc", size = 72460, upload-time = "2025-03-02T11:12:13.122Z" },
    { url = "https://files.pythonhosted.org/packages/90/0d/aa52dd1b1f25b98b1d94cc0522f864b03de55aa115de67cb6dbbddec4f46/pybase64-1.4.1-cp313-cp313t-musllinux_1_2_ppc64le.whl", hash = "sha256:8f52c4c29a35381f3ae06d520144a0707132f2cbfb53bc907b74811734bc4ef3", size = 62295, upload-time = "2025-03-02T11:12:15.004Z" },
    { url = "https://files.pythonhosted.org/packages/39/cf/4d378a330249c937676ee8eab7992ec700ade362f35db36c15922b33b1c8/pybase64-1.4.1-cp313-cp313t-musllinux_1_2_s390x.whl", hash = "sha256:fa5cdabcb4d21b7e56d0b2edd7ed6fa933ac3535be30c2a9cf0a2e270c5369c8", size = 60604, upload-time = "2025-03-02T11:12:16.23Z" },
    { url = "https://files.pythonhosted.org/packages/15/45/e3f23929018d0aada84246ddd398843050971af614da67450bb20f45f880/pybase64-1.4.1-cp313-cp313t-musllinux_1_2_x86_64.whl", hash = "sha256:8db9acf239bb71a888748bc9ffc12c97c1079393a38bc180c0548330746ece94", size = 74500, upload-time = "2025-03-02T11:12:17.48Z" },
    { url = "https://files.pythonhosted.org/packages/8d/98/6d2adaec318cae6ee968a10df0a7e870f17ee385ef623bcb2ab63fa11b59/pybase64-1.4.1-cp313-cp313t-win32.whl", hash = "sha256:bc06186cfa9a43e871fdca47c1379bdf1cfe964bd94a47f0919a1ffab195b39e", size = 34543, upload-time = "2025-03-02T11:12:18.625Z" },
    { url = "https://files.pythonhosted.org/packages/8e/e7/1823de02d2c23324cf1142e9dce53b032085cee06c3f982806040f975ce7/pybase64-1.4.1-cp313-cp313t-win_amd64.whl", hash = "sha256:02c3647d270af1a3edd35e485bb7ccfe82180b8347c49e09973466165c03d7aa", size = 36909, upload-time = "2025-03-02T11:12:20.122Z" },
    { url = "https://files.pythonhosted.org/packages/43/6a/8ec0e4461bf89ef0499ef6c746b081f3520a1e710aeb58730bae693e0681/pybase64-1.4.1-cp313-cp313t-win_arm64.whl", hash = "sha256:4b3635e5873707906e72963c447a67969cfc6bac055432a57a91d7a4d5164fdf", size = 29961, upload-time = "2025-03-02T11:12:21.908Z" },
]

[[package]]
name = "pycodestyle"
version = "2.14.0"
source = { registry = "https://pypi.org/simple" }
sdist = { url = "https://files.pythonhosted.org/packages/11/e0/abfd2a0d2efe47670df87f3e3a0e2edda42f055053c85361f19c0e2c1ca8/pycodestyle-2.14.0.tar.gz", hash = "sha256:c4b5b517d278089ff9d0abdec919cd97262a3367449ea1c8b49b91529167b783", size = 39472, upload-time = "2025-06-20T18:49:48.75Z" }
wheels = [
    { url = "https://files.pythonhosted.org/packages/d7/27/a58ddaf8c588a3ef080db9d0b7e0b97215cee3a45df74f3a94dbbf5c893a/pycodestyle-2.14.0-py2.py3-none-any.whl", hash = "sha256:dd6bf7cb4ee77f8e016f9c8e74a35ddd9f67e1d5fd4184d86c3b98e07099f42d", size = 31594, upload-time = "2025-06-20T18:49:47.491Z" },
]

[[package]]
name = "pydantic"
version = "2.11.7"
source = { registry = "https://pypi.org/simple" }
dependencies = [
    { name = "annotated-types" },
    { name = "pydantic-core" },
    { name = "typing-extensions" },
    { name = "typing-inspection" },
]
sdist = { url = "https://files.pythonhosted.org/packages/00/dd/4325abf92c39ba8623b5af936ddb36ffcfe0beae70405d456ab1fb2f5b8c/pydantic-2.11.7.tar.gz", hash = "sha256:d989c3c6cb79469287b1569f7447a17848c998458d49ebe294e975b9baf0f0db", size = 788350, upload-time = "2025-06-14T08:33:17.137Z" }
wheels = [
    { url = "https://files.pythonhosted.org/packages/6a/c0/ec2b1c8712ca690e5d61979dee872603e92b8a32f94cc1b72d53beab008a/pydantic-2.11.7-py3-none-any.whl", hash = "sha256:dde5df002701f6de26248661f6835bbe296a47bf73990135c7d07ce741b9623b", size = 444782, upload-time = "2025-06-14T08:33:14.905Z" },
]

[[package]]
name = "pydantic-core"
version = "2.33.2"
source = { registry = "https://pypi.org/simple" }
dependencies = [
    { name = "typing-extensions" },
]
sdist = { url = "https://files.pythonhosted.org/packages/ad/88/5f2260bdfae97aabf98f1778d43f69574390ad787afb646292a638c923d4/pydantic_core-2.33.2.tar.gz", hash = "sha256:7cb8bc3605c29176e1b105350d2e6474142d7c1bd1d9327c4a9bdb46bf827acc", size = 435195, upload-time = "2025-04-23T18:33:52.104Z" }
wheels = [
    { url = "https://files.pythonhosted.org/packages/46/8c/99040727b41f56616573a28771b1bfa08a3d3fe74d3d513f01251f79f172/pydantic_core-2.33.2-cp313-cp313-macosx_10_12_x86_64.whl", hash = "sha256:1082dd3e2d7109ad8b7da48e1d4710c8d06c253cbc4a27c1cff4fbcaa97a9e3f", size = 2015688, upload-time = "2025-04-23T18:31:53.175Z" },
    { url = "https://files.pythonhosted.org/packages/3a/cc/5999d1eb705a6cefc31f0b4a90e9f7fc400539b1a1030529700cc1b51838/pydantic_core-2.33.2-cp313-cp313-macosx_11_0_arm64.whl", hash = "sha256:f517ca031dfc037a9c07e748cefd8d96235088b83b4f4ba8939105d20fa1dcd6", size = 1844808, upload-time = "2025-04-23T18:31:54.79Z" },
    { url = "https://files.pythonhosted.org/packages/6f/5e/a0a7b8885c98889a18b6e376f344da1ef323d270b44edf8174d6bce4d622/pydantic_core-2.33.2-cp313-cp313-manylinux_2_17_aarch64.manylinux2014_aarch64.whl", hash = "sha256:0a9f2c9dd19656823cb8250b0724ee9c60a82f3cdf68a080979d13092a3b0fef", size = 1885580, upload-time = "2025-04-23T18:31:57.393Z" },
    { url = "https://files.pythonhosted.org/packages/3b/2a/953581f343c7d11a304581156618c3f592435523dd9d79865903272c256a/pydantic_core-2.33.2-cp313-cp313-manylinux_2_17_armv7l.manylinux2014_armv7l.whl", hash = "sha256:2b0a451c263b01acebe51895bfb0e1cc842a5c666efe06cdf13846c7418caa9a", size = 1973859, upload-time = "2025-04-23T18:31:59.065Z" },
    { url = "https://files.pythonhosted.org/packages/e6/55/f1a813904771c03a3f97f676c62cca0c0a4138654107c1b61f19c644868b/pydantic_core-2.33.2-cp313-cp313-manylinux_2_17_ppc64le.manylinux2014_ppc64le.whl", hash = "sha256:1ea40a64d23faa25e62a70ad163571c0b342b8bf66d5fa612ac0dec4f069d916", size = 2120810, upload-time = "2025-04-23T18:32:00.78Z" },
    { url = "https://files.pythonhosted.org/packages/aa/c3/053389835a996e18853ba107a63caae0b9deb4a276c6b472931ea9ae6e48/pydantic_core-2.33.2-cp313-cp313-manylinux_2_17_s390x.manylinux2014_s390x.whl", hash = "sha256:0fb2d542b4d66f9470e8065c5469ec676978d625a8b7a363f07d9a501a9cb36a", size = 2676498, upload-time = "2025-04-23T18:32:02.418Z" },
    { url = "https://files.pythonhosted.org/packages/eb/3c/f4abd740877a35abade05e437245b192f9d0ffb48bbbbd708df33d3cda37/pydantic_core-2.33.2-cp313-cp313-manylinux_2_17_x86_64.manylinux2014_x86_64.whl", hash = "sha256:9fdac5d6ffa1b5a83bca06ffe7583f5576555e6c8b3a91fbd25ea7780f825f7d", size = 2000611, upload-time = "2025-04-23T18:32:04.152Z" },
    { url = "https://files.pythonhosted.org/packages/59/a7/63ef2fed1837d1121a894d0ce88439fe3e3b3e48c7543b2a4479eb99c2bd/pydantic_core-2.33.2-cp313-cp313-manylinux_2_5_i686.manylinux1_i686.whl", hash = "sha256:04a1a413977ab517154eebb2d326da71638271477d6ad87a769102f7c2488c56", size = 2107924, upload-time = "2025-04-23T18:32:06.129Z" },
    { url = "https://files.pythonhosted.org/packages/04/8f/2551964ef045669801675f1cfc3b0d74147f4901c3ffa42be2ddb1f0efc4/pydantic_core-2.33.2-cp313-cp313-musllinux_1_1_aarch64.whl", hash = "sha256:c8e7af2f4e0194c22b5b37205bfb293d166a7344a5b0d0eaccebc376546d77d5", size = 2063196, upload-time = "2025-04-23T18:32:08.178Z" },
    { url = "https://files.pythonhosted.org/packages/26/bd/d9602777e77fc6dbb0c7db9ad356e9a985825547dce5ad1d30ee04903918/pydantic_core-2.33.2-cp313-cp313-musllinux_1_1_armv7l.whl", hash = "sha256:5c92edd15cd58b3c2d34873597a1e20f13094f59cf88068adb18947df5455b4e", size = 2236389, upload-time = "2025-04-23T18:32:10.242Z" },
    { url = "https://files.pythonhosted.org/packages/42/db/0e950daa7e2230423ab342ae918a794964b053bec24ba8af013fc7c94846/pydantic_core-2.33.2-cp313-cp313-musllinux_1_1_x86_64.whl", hash = "sha256:65132b7b4a1c0beded5e057324b7e16e10910c106d43675d9bd87d4f38dde162", size = 2239223, upload-time = "2025-04-23T18:32:12.382Z" },
    { url = "https://files.pythonhosted.org/packages/58/4d/4f937099c545a8a17eb52cb67fe0447fd9a373b348ccfa9a87f141eeb00f/pydantic_core-2.33.2-cp313-cp313-win32.whl", hash = "sha256:52fb90784e0a242bb96ec53f42196a17278855b0f31ac7c3cc6f5c1ec4811849", size = 1900473, upload-time = "2025-04-23T18:32:14.034Z" },
    { url = "https://files.pythonhosted.org/packages/a0/75/4a0a9bac998d78d889def5e4ef2b065acba8cae8c93696906c3a91f310ca/pydantic_core-2.33.2-cp313-cp313-win_amd64.whl", hash = "sha256:c083a3bdd5a93dfe480f1125926afcdbf2917ae714bdb80b36d34318b2bec5d9", size = 1955269, upload-time = "2025-04-23T18:32:15.783Z" },
    { url = "https://files.pythonhosted.org/packages/f9/86/1beda0576969592f1497b4ce8e7bc8cbdf614c352426271b1b10d5f0aa64/pydantic_core-2.33.2-cp313-cp313-win_arm64.whl", hash = "sha256:e80b087132752f6b3d714f041ccf74403799d3b23a72722ea2e6ba2e892555b9", size = 1893921, upload-time = "2025-04-23T18:32:18.473Z" },
    { url = "https://files.pythonhosted.org/packages/a4/7d/e09391c2eebeab681df2b74bfe6c43422fffede8dc74187b2b0bf6fd7571/pydantic_core-2.33.2-cp313-cp313t-macosx_11_0_arm64.whl", hash = "sha256:61c18fba8e5e9db3ab908620af374db0ac1baa69f0f32df4f61ae23f15e586ac", size = 1806162, upload-time = "2025-04-23T18:32:20.188Z" },
    { url = "https://files.pythonhosted.org/packages/f1/3d/847b6b1fed9f8ed3bb95a9ad04fbd0b212e832d4f0f50ff4d9ee5a9f15cf/pydantic_core-2.33.2-cp313-cp313t-manylinux_2_17_x86_64.manylinux2014_x86_64.whl", hash = "sha256:95237e53bb015f67b63c91af7518a62a8660376a6a0db19b89acc77a4d6199f5", size = 1981560, upload-time = "2025-04-23T18:32:22.354Z" },
    { url = "https://files.pythonhosted.org/packages/6f/9a/e73262f6c6656262b5fdd723ad90f518f579b7bc8622e43a942eec53c938/pydantic_core-2.33.2-cp313-cp313t-win_amd64.whl", hash = "sha256:c2fc0a768ef76c15ab9238afa6da7f69895bb5d1ee83aeea2e3509af4472d0b9", size = 1935777, upload-time = "2025-04-23T18:32:25.088Z" },
]

[[package]]
name = "pyflakes"
version = "3.4.0"
source = { registry = "https://pypi.org/simple" }
sdist = { url = "https://files.pythonhosted.org/packages/45/dc/fd034dc20b4b264b3d015808458391acbf9df40b1e54750ef175d39180b1/pyflakes-3.4.0.tar.gz", hash = "sha256:b24f96fafb7d2ab0ec5075b7350b3d2d2218eab42003821c06344973d3ea2f58", size = 64669, upload-time = "2025-06-20T18:45:27.834Z" }
wheels = [
    { url = "https://files.pythonhosted.org/packages/c2/2f/81d580a0fb83baeb066698975cb14a618bdbed7720678566f1b046a95fe8/pyflakes-3.4.0-py2.py3-none-any.whl", hash = "sha256:f742a7dbd0d9cb9ea41e9a24a918996e8170c799fa528688d40dd582c8265f4f", size = 63551, upload-time = "2025-06-20T18:45:26.937Z" },
]

[[package]]
name = "pygments"
version = "2.19.2"
source = { registry = "https://pypi.org/simple" }
sdist = { url = "https://files.pythonhosted.org/packages/b0/77/a5b8c569bf593b0140bde72ea885a803b82086995367bf2037de0159d924/pygments-2.19.2.tar.gz", hash = "sha256:636cb2477cec7f8952536970bc533bc43743542f70392ae026374600add5b887", size = 4968631, upload-time = "2025-06-21T13:39:12.283Z" }
wheels = [
    { url = "https://files.pythonhosted.org/packages/c7/21/705964c7812476f378728bdf590ca4b771ec72385c533964653c68e86bdc/pygments-2.19.2-py3-none-any.whl", hash = "sha256:86540386c03d588bb81d44bc3928634ff26449851e99741617ecb9037ee5ec0b", size = 1225217, upload-time = "2025-06-21T13:39:07.939Z" },
]

[[package]]
name = "pypika"
version = "0.48.9"
source = { registry = "https://pypi.org/simple" }
sdist = { url = "https://files.pythonhosted.org/packages/c7/2c/94ed7b91db81d61d7096ac8f2d325ec562fc75e35f3baea8749c85b28784/PyPika-0.48.9.tar.gz", hash = "sha256:838836a61747e7c8380cd1b7ff638694b7a7335345d0f559b04b2cd832ad5378", size = 67259, upload-time = "2022-03-15T11:22:57.066Z" }

[[package]]
name = "pyproject-hooks"
version = "1.2.0"
source = { registry = "https://pypi.org/simple" }
sdist = { url = "https://files.pythonhosted.org/packages/e7/82/28175b2414effca1cdac8dc99f76d660e7a4fb0ceefa4b4ab8f5f6742925/pyproject_hooks-1.2.0.tar.gz", hash = "sha256:1e859bd5c40fae9448642dd871adf459e5e2084186e8d2c2a79a824c970da1f8", size = 19228, upload-time = "2024-09-29T09:24:13.293Z" }
wheels = [
    { url = "https://files.pythonhosted.org/packages/bd/24/12818598c362d7f300f18e74db45963dbcb85150324092410c8b49405e42/pyproject_hooks-1.2.0-py3-none-any.whl", hash = "sha256:9e5c6bfa8dcc30091c74b0cf803c81fdd29d94f01992a7707bc97babb1141913", size = 10216, upload-time = "2024-09-29T09:24:11.978Z" },
]

[[package]]
name = "pyreadline3"
version = "3.5.4"
source = { registry = "https://pypi.org/simple" }
sdist = { url = "https://files.pythonhosted.org/packages/0f/49/4cea918a08f02817aabae639e3d0ac046fef9f9180518a3ad394e22da148/pyreadline3-3.5.4.tar.gz", hash = "sha256:8d57d53039a1c75adba8e50dd3d992b28143480816187ea5efbd5c78e6c885b7", size = 99839, upload-time = "2024-09-19T02:40:10.062Z" }
wheels = [
    { url = "https://files.pythonhosted.org/packages/5a/dc/491b7661614ab97483abf2056be1deee4dc2490ecbf7bff9ab5cdbac86e1/pyreadline3-3.5.4-py3-none-any.whl", hash = "sha256:eaf8e6cc3c49bcccf145fc6067ba8643d1df34d604a1ec0eccbf7a18e6d3fae6", size = 83178, upload-time = "2024-09-19T02:40:08.598Z" },
]

[[package]]
name = "pytest"
version = "8.4.2"
source = { registry = "https://pypi.org/simple" }
dependencies = [
    { name = "colorama", marker = "sys_platform == 'win32'" },
    { name = "iniconfig" },
    { name = "packaging" },
    { name = "pluggy" },
    { name = "pygments" },
]
sdist = { url = "https://files.pythonhosted.org/packages/a3/5c/00a0e072241553e1a7496d638deababa67c5058571567b92a7eaa258397c/pytest-8.4.2.tar.gz", hash = "sha256:86c0d0b93306b961d58d62a4db4879f27fe25513d4b969df351abdddb3c30e01", size = 1519618, upload-time = "2025-09-04T14:34:22.711Z" }
wheels = [
    { url = "https://files.pythonhosted.org/packages/a8/a4/20da314d277121d6534b3a980b29035dcd51e6744bd79075a6ce8fa4eb8d/pytest-8.4.2-py3-none-any.whl", hash = "sha256:872f880de3fc3a5bdc88a11b39c9710c3497a547cfa9320bc3c5e62fbf272e79", size = 365750, upload-time = "2025-09-04T14:34:20.226Z" },
]

[[package]]
name = "pytest-asyncio"
version = "1.2.0"
source = { registry = "https://pypi.org/simple" }
dependencies = [
    { name = "pytest" },
]
sdist = { url = "https://files.pythonhosted.org/packages/42/86/9e3c5f48f7b7b638b216e4b9e645f54d199d7abbbab7a64a13b4e12ba10f/pytest_asyncio-1.2.0.tar.gz", hash = "sha256:c609a64a2a8768462d0c99811ddb8bd2583c33fd33cf7f21af1c142e824ffb57", size = 50119, upload-time = "2025-09-12T07:33:53.816Z" }
wheels = [
    { url = "https://files.pythonhosted.org/packages/04/93/2fa34714b7a4ae72f2f8dad66ba17dd9a2c793220719e736dda28b7aec27/pytest_asyncio-1.2.0-py3-none-any.whl", hash = "sha256:8e17ae5e46d8e7efe51ab6494dd2010f4ca8dae51652aa3c8d55acf50bfb2e99", size = 15095, upload-time = "2025-09-12T07:33:52.639Z" },
]

[[package]]
name = "python-dateutil"
version = "2.9.0.post0"
source = { registry = "https://pypi.org/simple" }
dependencies = [
    { name = "six" },
]
sdist = { url = "https://files.pythonhosted.org/packages/66/c0/0c8b6ad9f17a802ee498c46e004a0eb49bc148f2fd230864601a86dcf6db/python-dateutil-2.9.0.post0.tar.gz", hash = "sha256:37dd54208da7e1cd875388217d5e00ebd4179249f90fb72437e91a35459a0ad3", size = 342432, upload-time = "2024-03-01T18:36:20.211Z" }
wheels = [
    { url = "https://files.pythonhosted.org/packages/ec/57/56b9bcc3c9c6a792fcbaf139543cee77261f3651ca9da0c93f5c1221264b/python_dateutil-2.9.0.post0-py2.py3-none-any.whl", hash = "sha256:a8b2bc7bffae282281c8140a97d3aa9c14da0b136dfe83f850eea9a5f7470427", size = 229892, upload-time = "2024-03-01T18:36:18.57Z" },
]

[[package]]
name = "python-dotenv"
version = "1.1.1"
source = { registry = "https://pypi.org/simple" }
sdist = { url = "https://files.pythonhosted.org/packages/f6/b0/4bc07ccd3572a2f9df7e6782f52b0c6c90dcbb803ac4a167702d7d0dfe1e/python_dotenv-1.1.1.tar.gz", hash = "sha256:a8a6399716257f45be6a007360200409fce5cda2661e3dec71d23dc15f6189ab", size = 41978, upload-time = "2025-06-24T04:21:07.341Z" }
wheels = [
    { url = "https://files.pythonhosted.org/packages/5f/ed/539768cf28c661b5b068d66d96a2f155c4971a5d55684a514c1a0e0dec2f/python_dotenv-1.1.1-py3-none-any.whl", hash = "sha256:31f23644fe2602f88ff55e1f5c79ba497e01224ee7737937930c448e4d0e24dc", size = 20556, upload-time = "2025-06-24T04:21:06.073Z" },
]

[[package]]
name = "python-multipart"
version = "0.0.20"
source = { registry = "https://pypi.org/simple" }
sdist = { url = "https://files.pythonhosted.org/packages/f3/87/f44d7c9f274c7ee665a29b885ec97089ec5dc034c7f3fafa03da9e39a09e/python_multipart-0.0.20.tar.gz", hash = "sha256:8dd0cab45b8e23064ae09147625994d090fa46f5b0d1e13af944c331a7fa9d13", size = 37158, upload-time = "2024-12-16T19:45:46.972Z" }
wheels = [
    { url = "https://files.pythonhosted.org/packages/45/58/38b5afbc1a800eeea951b9285d3912613f2603bdf897a4ab0f4bd7f405fc/python_multipart-0.0.20-py3-none-any.whl", hash = "sha256:8a62d3a8335e06589fe01f2a3e178cdcc632f3fbe0d492ad9ee0ec35aab1f104", size = 24546, upload-time = "2024-12-16T19:45:44.423Z" },
]

[[package]]
name = "pytokens"
version = "0.1.10"
source = { registry = "https://pypi.org/simple" }
sdist = { url = "https://files.pythonhosted.org/packages/30/5f/e959a442435e24f6fb5a01aec6c657079ceaca1b3baf18561c3728d681da/pytokens-0.1.10.tar.gz", hash = "sha256:c9a4bfa0be1d26aebce03e6884ba454e842f186a59ea43a6d3b25af58223c044", size = 12171, upload-time = "2025-02-19T14:51:22.001Z" }
wheels = [
    { url = "https://files.pythonhosted.org/packages/60/e5/63bed382f6a7a5ba70e7e132b8b7b8abbcf4888ffa6be4877698dcfbed7d/pytokens-0.1.10-py3-none-any.whl", hash = "sha256:db7b72284e480e69fb085d9f251f66b3d2df8b7166059261258ff35f50fb711b", size = 12046, upload-time = "2025-02-19T14:51:18.694Z" },
]

[[package]]
name = "pyyaml"
version = "6.0.2"
source = { registry = "https://pypi.org/simple" }
sdist = { url = "https://files.pythonhosted.org/packages/54/ed/79a089b6be93607fa5cdaedf301d7dfb23af5f25c398d5ead2525b063e17/pyyaml-6.0.2.tar.gz", hash = "sha256:d584d9ec91ad65861cc08d42e834324ef890a082e591037abe114850ff7bbc3e", size = 130631, upload-time = "2024-08-06T20:33:50.674Z" }
wheels = [
    { url = "https://files.pythonhosted.org/packages/ef/e3/3af305b830494fa85d95f6d95ef7fa73f2ee1cc8ef5b495c7c3269fb835f/PyYAML-6.0.2-cp313-cp313-macosx_10_13_x86_64.whl", hash = "sha256:efdca5630322a10774e8e98e1af481aad470dd62c3170801852d752aa7a783ba", size = 181309, upload-time = "2024-08-06T20:32:43.4Z" },
    { url = "https://files.pythonhosted.org/packages/45/9f/3b1c20a0b7a3200524eb0076cc027a970d320bd3a6592873c85c92a08731/PyYAML-6.0.2-cp313-cp313-macosx_11_0_arm64.whl", hash = "sha256:50187695423ffe49e2deacb8cd10510bc361faac997de9efef88badc3bb9e2d1", size = 171679, upload-time = "2024-08-06T20:32:44.801Z" },
    { url = "https://files.pythonhosted.org/packages/7c/9a/337322f27005c33bcb656c655fa78325b730324c78620e8328ae28b64d0c/PyYAML-6.0.2-cp313-cp313-manylinux_2_17_aarch64.manylinux2014_aarch64.whl", hash = "sha256:0ffe8360bab4910ef1b9e87fb812d8bc0a308b0d0eef8c8f44e0254ab3b07133", size = 733428, upload-time = "2024-08-06T20:32:46.432Z" },
    { url = "https://files.pythonhosted.org/packages/a3/69/864fbe19e6c18ea3cc196cbe5d392175b4cf3d5d0ac1403ec3f2d237ebb5/PyYAML-6.0.2-cp313-cp313-manylinux_2_17_s390x.manylinux2014_s390x.whl", hash = "sha256:17e311b6c678207928d649faa7cb0d7b4c26a0ba73d41e99c4fff6b6c3276484", size = 763361, upload-time = "2024-08-06T20:32:51.188Z" },
    { url = "https://files.pythonhosted.org/packages/04/24/b7721e4845c2f162d26f50521b825fb061bc0a5afcf9a386840f23ea19fa/PyYAML-6.0.2-cp313-cp313-manylinux_2_17_x86_64.manylinux2014_x86_64.whl", hash = "sha256:70b189594dbe54f75ab3a1acec5f1e3faa7e8cf2f1e08d9b561cb41b845f69d5", size = 759523, upload-time = "2024-08-06T20:32:53.019Z" },
    { url = "https://files.pythonhosted.org/packages/2b/b2/e3234f59ba06559c6ff63c4e10baea10e5e7df868092bf9ab40e5b9c56b6/PyYAML-6.0.2-cp313-cp313-musllinux_1_1_aarch64.whl", hash = "sha256:41e4e3953a79407c794916fa277a82531dd93aad34e29c2a514c2c0c5fe971cc", size = 726660, upload-time = "2024-08-06T20:32:54.708Z" },
    { url = "https://files.pythonhosted.org/packages/fe/0f/25911a9f080464c59fab9027482f822b86bf0608957a5fcc6eaac85aa515/PyYAML-6.0.2-cp313-cp313-musllinux_1_1_x86_64.whl", hash = "sha256:68ccc6023a3400877818152ad9a1033e3db8625d899c72eacb5a668902e4d652", size = 751597, upload-time = "2024-08-06T20:32:56.985Z" },
    { url = "https://files.pythonhosted.org/packages/14/0d/e2c3b43bbce3cf6bd97c840b46088a3031085179e596d4929729d8d68270/PyYAML-6.0.2-cp313-cp313-win32.whl", hash = "sha256:bc2fa7c6b47d6bc618dd7fb02ef6fdedb1090ec036abab80d4681424b84c1183", size = 140527, upload-time = "2024-08-06T20:33:03.001Z" },
    { url = "https://files.pythonhosted.org/packages/fa/de/02b54f42487e3d3c6efb3f89428677074ca7bf43aae402517bc7cca949f3/PyYAML-6.0.2-cp313-cp313-win_amd64.whl", hash = "sha256:8388ee1976c416731879ac16da0aff3f63b286ffdd57cdeb95f3f2e085687563", size = 156446, upload-time = "2024-08-06T20:33:04.33Z" },
]

[[package]]
name = "referencing"
version = "0.36.2"
source = { registry = "https://pypi.org/simple" }
dependencies = [
    { name = "attrs" },
    { name = "rpds-py" },
]
sdist = { url = "https://files.pythonhosted.org/packages/2f/db/98b5c277be99dd18bfd91dd04e1b759cad18d1a338188c936e92f921c7e2/referencing-0.36.2.tar.gz", hash = "sha256:df2e89862cd09deabbdba16944cc3f10feb6b3e6f18e902f7cc25609a34775aa", size = 74744, upload-time = "2025-01-25T08:48:16.138Z" }
wheels = [
    { url = "https://files.pythonhosted.org/packages/c1/b1/3baf80dc6d2b7bc27a95a67752d0208e410351e3feb4eb78de5f77454d8d/referencing-0.36.2-py3-none-any.whl", hash = "sha256:e8699adbbf8b5c7de96d8ffa0eb5c158b3beafce084968e2ea8bb08c6794dcd0", size = 26775, upload-time = "2025-01-25T08:48:14.241Z" },
]

[[package]]
name = "regex"
version = "2024.11.6"
source = { registry = "https://pypi.org/simple" }
sdist = { url = "https://files.pythonhosted.org/packages/8e/5f/bd69653fbfb76cf8604468d3b4ec4c403197144c7bfe0e6a5fc9e02a07cb/regex-2024.11.6.tar.gz", hash = "sha256:7ab159b063c52a0333c884e4679f8d7a85112ee3078fe3d9004b2dd875585519", size = 399494, upload-time = "2024-11-06T20:12:31.635Z" }
wheels = [
    { url = "https://files.pythonhosted.org/packages/90/73/bcb0e36614601016552fa9344544a3a2ae1809dc1401b100eab02e772e1f/regex-2024.11.6-cp313-cp313-macosx_10_13_universal2.whl", hash = "sha256:a6ba92c0bcdf96cbf43a12c717eae4bc98325ca3730f6b130ffa2e3c3c723d84", size = 483525, upload-time = "2024-11-06T20:10:45.19Z" },
    { url = "https://files.pythonhosted.org/packages/0f/3f/f1a082a46b31e25291d830b369b6b0c5576a6f7fb89d3053a354c24b8a83/regex-2024.11.6-cp313-cp313-macosx_10_13_x86_64.whl", hash = "sha256:525eab0b789891ac3be914d36893bdf972d483fe66551f79d3e27146191a37d4", size = 288324, upload-time = "2024-11-06T20:10:47.177Z" },
    { url = "https://files.pythonhosted.org/packages/09/c9/4e68181a4a652fb3ef5099e077faf4fd2a694ea6e0f806a7737aff9e758a/regex-2024.11.6-cp313-cp313-macosx_11_0_arm64.whl", hash = "sha256:086a27a0b4ca227941700e0b31425e7a28ef1ae8e5e05a33826e17e47fbfdba0", size = 284617, upload-time = "2024-11-06T20:10:49.312Z" },
    { url = "https://files.pythonhosted.org/packages/fc/fd/37868b75eaf63843165f1d2122ca6cb94bfc0271e4428cf58c0616786dce/regex-2024.11.6-cp313-cp313-manylinux_2_17_aarch64.manylinux2014_aarch64.whl", hash = "sha256:bde01f35767c4a7899b7eb6e823b125a64de314a8ee9791367c9a34d56af18d0", size = 795023, upload-time = "2024-11-06T20:10:51.102Z" },
    { url = "https://files.pythonhosted.org/packages/c4/7c/d4cd9c528502a3dedb5c13c146e7a7a539a3853dc20209c8e75d9ba9d1b2/regex-2024.11.6-cp313-cp313-manylinux_2_17_ppc64le.manylinux2014_ppc64le.whl", hash = "sha256:b583904576650166b3d920d2bcce13971f6f9e9a396c673187f49811b2769dc7", size = 833072, upload-time = "2024-11-06T20:10:52.926Z" },
    { url = "https://files.pythonhosted.org/packages/4f/db/46f563a08f969159c5a0f0e722260568425363bea43bb7ae370becb66a67/regex-2024.11.6-cp313-cp313-manylinux_2_17_s390x.manylinux2014_s390x.whl", hash = "sha256:1c4de13f06a0d54fa0d5ab1b7138bfa0d883220965a29616e3ea61b35d5f5fc7", size = 823130, upload-time = "2024-11-06T20:10:54.828Z" },
    { url = "https://files.pythonhosted.org/packages/db/60/1eeca2074f5b87df394fccaa432ae3fc06c9c9bfa97c5051aed70e6e00c2/regex-2024.11.6-cp313-cp313-manylinux_2_17_x86_64.manylinux2014_x86_64.whl", hash = "sha256:3cde6e9f2580eb1665965ce9bf17ff4952f34f5b126beb509fee8f4e994f143c", size = 796857, upload-time = "2024-11-06T20:10:56.634Z" },
    { url = "https://files.pythonhosted.org/packages/10/db/ac718a08fcee981554d2f7bb8402f1faa7e868c1345c16ab1ebec54b0d7b/regex-2024.11.6-cp313-cp313-manylinux_2_5_i686.manylinux1_i686.manylinux_2_17_i686.manylinux2014_i686.whl", hash = "sha256:0d7f453dca13f40a02b79636a339c5b62b670141e63efd511d3f8f73fba162b3", size = 784006, upload-time = "2024-11-06T20:10:59.369Z" },
    { url = "https://files.pythonhosted.org/packages/c2/41/7da3fe70216cea93144bf12da2b87367590bcf07db97604edeea55dac9ad/regex-2024.11.6-cp313-cp313-musllinux_1_2_aarch64.whl", hash = "sha256:59dfe1ed21aea057a65c6b586afd2a945de04fc7db3de0a6e3ed5397ad491b07", size = 781650, upload-time = "2024-11-06T20:11:02.042Z" },
    { url = "https://files.pythonhosted.org/packages/a7/d5/880921ee4eec393a4752e6ab9f0fe28009435417c3102fc413f3fe81c4e5/regex-2024.11.6-cp313-cp313-musllinux_1_2_i686.whl", hash = "sha256:b97c1e0bd37c5cd7902e65f410779d39eeda155800b65fc4d04cc432efa9bc6e", size = 789545, upload-time = "2024-11-06T20:11:03.933Z" },
    { url = "https://files.pythonhosted.org/packages/dc/96/53770115e507081122beca8899ab7f5ae28ae790bfcc82b5e38976df6a77/regex-2024.11.6-cp313-cp313-musllinux_1_2_ppc64le.whl", hash = "sha256:f9d1e379028e0fc2ae3654bac3cbbef81bf3fd571272a42d56c24007979bafb6", size = 853045, upload-time = "2024-11-06T20:11:06.497Z" },
    { url = "https://files.pythonhosted.org/packages/31/d3/1372add5251cc2d44b451bd94f43b2ec78e15a6e82bff6a290ef9fd8f00a/regex-2024.11.6-cp313-cp313-musllinux_1_2_s390x.whl", hash = "sha256:13291b39131e2d002a7940fb176e120bec5145f3aeb7621be6534e46251912c4", size = 860182, upload-time = "2024-11-06T20:11:09.06Z" },
    { url = "https://files.pythonhosted.org/packages/ed/e3/c446a64984ea9f69982ba1a69d4658d5014bc7a0ea468a07e1a1265db6e2/regex-2024.11.6-cp313-cp313-musllinux_1_2_x86_64.whl", hash = "sha256:4f51f88c126370dcec4908576c5a627220da6c09d0bff31cfa89f2523843316d", size = 787733, upload-time = "2024-11-06T20:11:11.256Z" },
    { url = "https://files.pythonhosted.org/packages/2b/f1/e40c8373e3480e4f29f2692bd21b3e05f296d3afebc7e5dcf21b9756ca1c/regex-2024.11.6-cp313-cp313-win32.whl", hash = "sha256:63b13cfd72e9601125027202cad74995ab26921d8cd935c25f09c630436348ff", size = 262122, upload-time = "2024-11-06T20:11:13.161Z" },
    { url = "https://files.pythonhosted.org/packages/45/94/bc295babb3062a731f52621cdc992d123111282e291abaf23faa413443ea/regex-2024.11.6-cp313-cp313-win_amd64.whl", hash = "sha256:2b3361af3198667e99927da8b84c1b010752fa4b1115ee30beaa332cabc3ef1a", size = 273545, upload-time = "2024-11-06T20:11:15Z" },
]

[[package]]
name = "requests"
version = "2.32.4"
source = { registry = "https://pypi.org/simple" }
dependencies = [
    { name = "certifi" },
    { name = "charset-normalizer" },
    { name = "idna" },
    { name = "urllib3" },
]
sdist = { url = "https://files.pythonhosted.org/packages/e1/0a/929373653770d8a0d7ea76c37de6e41f11eb07559b103b1c02cafb3f7cf8/requests-2.32.4.tar.gz", hash = "sha256:27d0316682c8a29834d3264820024b62a36942083d52caf2f14c0591336d3422", size = 135258, upload-time = "2025-06-09T16:43:07.34Z" }
wheels = [
    { url = "https://files.pythonhosted.org/packages/7c/e4/56027c4a6b4ae70ca9de302488c5ca95ad4a39e190093d6c1a8ace08341b/requests-2.32.4-py3-none-any.whl", hash = "sha256:27babd3cda2a6d50b30443204ee89830707d396671944c998b5975b031ac2b2c", size = 64847, upload-time = "2025-06-09T16:43:05.728Z" },
]

[[package]]
name = "requests-oauthlib"
version = "2.0.0"
source = { registry = "https://pypi.org/simple" }
dependencies = [
    { name = "oauthlib" },
    { name = "requests" },
]
sdist = { url = "https://files.pythonhosted.org/packages/42/f2/05f29bc3913aea15eb670be136045bf5c5bbf4b99ecb839da9b422bb2c85/requests-oauthlib-2.0.0.tar.gz", hash = "sha256:b3dffaebd884d8cd778494369603a9e7b58d29111bf6b41bdc2dcd87203af4e9", size = 55650, upload-time = "2024-03-22T20:32:29.939Z" }
wheels = [
    { url = "https://files.pythonhosted.org/packages/3b/5d/63d4ae3b9daea098d5d6f5da83984853c1bbacd5dc826764b249fe119d24/requests_oauthlib-2.0.0-py2.py3-none-any.whl", hash = "sha256:7dd8a5c40426b779b0868c404bdef9768deccf22749cde15852df527e6269b36", size = 24179, upload-time = "2024-03-22T20:32:28.055Z" },
]

[[package]]
name = "rich"
version = "14.0.0"
source = { registry = "https://pypi.org/simple" }
dependencies = [
    { name = "markdown-it-py" },
    { name = "pygments" },
]
sdist = { url = "https://files.pythonhosted.org/packages/a1/53/830aa4c3066a8ab0ae9a9955976fb770fe9c6102117c8ec4ab3ea62d89e8/rich-14.0.0.tar.gz", hash = "sha256:82f1bc23a6a21ebca4ae0c45af9bdbc492ed20231dcb63f297d6d1021a9d5725", size = 224078, upload-time = "2025-03-30T14:15:14.23Z" }
wheels = [
    { url = "https://files.pythonhosted.org/packages/0d/9b/63f4c7ebc259242c89b3acafdb37b41d1185c07ff0011164674e9076b491/rich-14.0.0-py3-none-any.whl", hash = "sha256:1c9491e1951aac09caffd42f448ee3d04e58923ffe14993f6e83068dc395d7e0", size = 243229, upload-time = "2025-03-30T14:15:12.283Z" },
]

[[package]]
name = "rpds-py"
version = "0.26.0"
source = { registry = "https://pypi.org/simple" }
sdist = { url = "https://files.pythonhosted.org/packages/a5/aa/4456d84bbb54adc6a916fb10c9b374f78ac840337644e4a5eda229c81275/rpds_py-0.26.0.tar.gz", hash = "sha256:20dae58a859b0906f0685642e591056f1e787f3a8b39c8e8749a45dc7d26bdb0", size = 27385, upload-time = "2025-07-01T15:57:13.958Z" }
wheels = [
    { url = "https://files.pythonhosted.org/packages/6a/67/bb62d0109493b12b1c6ab00de7a5566aa84c0e44217c2d94bee1bd370da9/rpds_py-0.26.0-cp313-cp313-macosx_10_12_x86_64.whl", hash = "sha256:696764a5be111b036256c0b18cd29783fab22154690fc698062fc1b0084b511d", size = 363917, upload-time = "2025-07-01T15:54:34.755Z" },
    { url = "https://files.pythonhosted.org/packages/4b/f3/34e6ae1925a5706c0f002a8d2d7f172373b855768149796af87bd65dcdb9/rpds_py-0.26.0-cp313-cp313-macosx_11_0_arm64.whl", hash = "sha256:1e6c15d2080a63aaed876e228efe4f814bc7889c63b1e112ad46fdc8b368b9e1", size = 350073, upload-time = "2025-07-01T15:54:36.292Z" },
    { url = "https://files.pythonhosted.org/packages/75/83/1953a9d4f4e4de7fd0533733e041c28135f3c21485faaef56a8aadbd96b5/rpds_py-0.26.0-cp313-cp313-manylinux_2_17_aarch64.manylinux2014_aarch64.whl", hash = "sha256:390e3170babf42462739a93321e657444f0862c6d722a291accc46f9d21ed04e", size = 384214, upload-time = "2025-07-01T15:54:37.469Z" },
    { url = "https://files.pythonhosted.org/packages/48/0e/983ed1b792b3322ea1d065e67f4b230f3b96025f5ce3878cc40af09b7533/rpds_py-0.26.0-cp313-cp313-manylinux_2_17_armv7l.manylinux2014_armv7l.whl", hash = "sha256:7da84c2c74c0f5bc97d853d9e17bb83e2dcafcff0dc48286916001cc114379a1", size = 400113, upload-time = "2025-07-01T15:54:38.954Z" },
    { url = "https://files.pythonhosted.org/packages/69/7f/36c0925fff6f660a80be259c5b4f5e53a16851f946eb080351d057698528/rpds_py-0.26.0-cp313-cp313-manylinux_2_17_ppc64le.manylinux2014_ppc64le.whl", hash = "sha256:4c5fe114a6dd480a510b6d3661d09d67d1622c4bf20660a474507aaee7eeeee9", size = 515189, upload-time = "2025-07-01T15:54:40.57Z" },
    { url = "https://files.pythonhosted.org/packages/13/45/cbf07fc03ba7a9b54662c9badb58294ecfb24f828b9732970bd1a431ed5c/rpds_py-0.26.0-cp313-cp313-manylinux_2_17_s390x.manylinux2014_s390x.whl", hash = "sha256:3100b3090269f3a7ea727b06a6080d4eb7439dca4c0e91a07c5d133bb1727ea7", size = 406998, upload-time = "2025-07-01T15:54:43.025Z" },
    { url = "https://files.pythonhosted.org/packages/6c/b0/8fa5e36e58657997873fd6a1cf621285ca822ca75b4b3434ead047daa307/rpds_py-0.26.0-cp313-cp313-manylinux_2_17_x86_64.manylinux2014_x86_64.whl", hash = "sha256:2c03c9b0c64afd0320ae57de4c982801271c0c211aa2d37f3003ff5feb75bb04", size = 385903, upload-time = "2025-07-01T15:54:44.752Z" },
    { url = "https://files.pythonhosted.org/packages/4b/f7/b25437772f9f57d7a9fbd73ed86d0dcd76b4c7c6998348c070d90f23e315/rpds_py-0.26.0-cp313-cp313-manylinux_2_5_i686.manylinux1_i686.whl", hash = "sha256:5963b72ccd199ade6ee493723d18a3f21ba7d5b957017607f815788cef50eaf1", size = 419785, upload-time = "2025-07-01T15:54:46.043Z" },
    { url = "https://files.pythonhosted.org/packages/a7/6b/63ffa55743dfcb4baf2e9e77a0b11f7f97ed96a54558fcb5717a4b2cd732/rpds_py-0.26.0-cp313-cp313-musllinux_1_2_aarch64.whl", hash = "sha256:9da4e873860ad5bab3291438525cae80169daecbfafe5657f7f5fb4d6b3f96b9", size = 561329, upload-time = "2025-07-01T15:54:47.64Z" },
    { url = "https://files.pythonhosted.org/packages/2f/07/1f4f5e2886c480a2346b1e6759c00278b8a69e697ae952d82ae2e6ee5db0/rpds_py-0.26.0-cp313-cp313-musllinux_1_2_i686.whl", hash = "sha256:5afaddaa8e8c7f1f7b4c5c725c0070b6eed0228f705b90a1732a48e84350f4e9", size = 590875, upload-time = "2025-07-01T15:54:48.9Z" },
    { url = "https://files.pythonhosted.org/packages/cc/bc/e6639f1b91c3a55f8c41b47d73e6307051b6e246254a827ede730624c0f8/rpds_py-0.26.0-cp313-cp313-musllinux_1_2_x86_64.whl", hash = "sha256:4916dc96489616a6f9667e7526af8fa693c0fdb4f3acb0e5d9f4400eb06a47ba", size = 556636, upload-time = "2025-07-01T15:54:50.619Z" },
    { url = "https://files.pythonhosted.org/packages/05/4c/b3917c45566f9f9a209d38d9b54a1833f2bb1032a3e04c66f75726f28876/rpds_py-0.26.0-cp313-cp313-win32.whl", hash = "sha256:2a343f91b17097c546b93f7999976fd6c9d5900617aa848c81d794e062ab302b", size = 222663, upload-time = "2025-07-01T15:54:52.023Z" },
    { url = "https://files.pythonhosted.org/packages/e0/0b/0851bdd6025775aaa2365bb8de0697ee2558184c800bfef8d7aef5ccde58/rpds_py-0.26.0-cp313-cp313-win_amd64.whl", hash = "sha256:0a0b60701f2300c81b2ac88a5fb893ccfa408e1c4a555a77f908a2596eb875a5", size = 234428, upload-time = "2025-07-01T15:54:53.692Z" },
    { url = "https://files.pythonhosted.org/packages/ed/e8/a47c64ed53149c75fb581e14a237b7b7cd18217e969c30d474d335105622/rpds_py-0.26.0-cp313-cp313-win_arm64.whl", hash = "sha256:257d011919f133a4746958257f2c75238e3ff54255acd5e3e11f3ff41fd14256", size = 222571, upload-time = "2025-07-01T15:54:54.822Z" },
    { url = "https://files.pythonhosted.org/packages/89/bf/3d970ba2e2bcd17d2912cb42874107390f72873e38e79267224110de5e61/rpds_py-0.26.0-cp313-cp313t-macosx_10_12_x86_64.whl", hash = "sha256:529c8156d7506fba5740e05da8795688f87119cce330c244519cf706a4a3d618", size = 360475, upload-time = "2025-07-01T15:54:56.228Z" },
    { url = "https://files.pythonhosted.org/packages/82/9f/283e7e2979fc4ec2d8ecee506d5a3675fce5ed9b4b7cb387ea5d37c2f18d/rpds_py-0.26.0-cp313-cp313t-macosx_11_0_arm64.whl", hash = "sha256:f53ec51f9d24e9638a40cabb95078ade8c99251945dad8d57bf4aabe86ecee35", size = 346692, upload-time = "2025-07-01T15:54:58.561Z" },
    { url = "https://files.pythonhosted.org/packages/e3/03/7e50423c04d78daf391da3cc4330bdb97042fc192a58b186f2d5deb7befd/rpds_py-0.26.0-cp313-cp313t-manylinux_2_17_aarch64.manylinux2014_aarch64.whl", hash = "sha256:7ab504c4d654e4a29558eaa5bb8cea5fdc1703ea60a8099ffd9c758472cf913f", size = 379415, upload-time = "2025-07-01T15:54:59.751Z" },
    { url = "https://files.pythonhosted.org/packages/57/00/d11ee60d4d3b16808432417951c63df803afb0e0fc672b5e8d07e9edaaae/rpds_py-0.26.0-cp313-cp313t-manylinux_2_17_armv7l.manylinux2014_armv7l.whl", hash = "sha256:fd0641abca296bc1a00183fe44f7fced8807ed49d501f188faa642d0e4975b83", size = 391783, upload-time = "2025-07-01T15:55:00.898Z" },
    { url = "https://files.pythonhosted.org/packages/08/b3/1069c394d9c0d6d23c5b522e1f6546b65793a22950f6e0210adcc6f97c3e/rpds_py-0.26.0-cp313-cp313t-manylinux_2_17_ppc64le.manylinux2014_ppc64le.whl", hash = "sha256:69b312fecc1d017b5327afa81d4da1480f51c68810963a7336d92203dbb3d4f1", size = 512844, upload-time = "2025-07-01T15:55:02.201Z" },
    { url = "https://files.pythonhosted.org/packages/08/3b/c4fbf0926800ed70b2c245ceca99c49f066456755f5d6eb8863c2c51e6d0/rpds_py-0.26.0-cp313-cp313t-manylinux_2_17_s390x.manylinux2014_s390x.whl", hash = "sha256:c741107203954f6fc34d3066d213d0a0c40f7bb5aafd698fb39888af277c70d8", size = 402105, upload-time = "2025-07-01T15:55:03.698Z" },
    { url = "https://files.pythonhosted.org/packages/1c/b0/db69b52ca07413e568dae9dc674627a22297abb144c4d6022c6d78f1e5cc/rpds_py-0.26.0-cp313-cp313t-manylinux_2_17_x86_64.manylinux2014_x86_64.whl", hash = "sha256:fc3e55a7db08dc9a6ed5fb7103019d2c1a38a349ac41901f9f66d7f95750942f", size = 383440, upload-time = "2025-07-01T15:55:05.398Z" },
    { url = "https://files.pythonhosted.org/packages/4c/e1/c65255ad5b63903e56b3bb3ff9dcc3f4f5c3badde5d08c741ee03903e951/rpds_py-0.26.0-cp313-cp313t-manylinux_2_5_i686.manylinux1_i686.whl", hash = "sha256:9e851920caab2dbcae311fd28f4313c6953993893eb5c1bb367ec69d9a39e7ed", size = 412759, upload-time = "2025-07-01T15:55:08.316Z" },
    { url = "https://files.pythonhosted.org/packages/e4/22/bb731077872377a93c6e93b8a9487d0406c70208985831034ccdeed39c8e/rpds_py-0.26.0-cp313-cp313t-musllinux_1_2_aarch64.whl", hash = "sha256:dfbf280da5f876d0b00c81f26bedce274e72a678c28845453885a9b3c22ae632", size = 556032, upload-time = "2025-07-01T15:55:09.52Z" },
    { url = "https://files.pythonhosted.org/packages/e0/8b/393322ce7bac5c4530fb96fc79cc9ea2f83e968ff5f6e873f905c493e1c4/rpds_py-0.26.0-cp313-cp313t-musllinux_1_2_i686.whl", hash = "sha256:1cc81d14ddfa53d7f3906694d35d54d9d3f850ef8e4e99ee68bc0d1e5fed9a9c", size = 585416, upload-time = "2025-07-01T15:55:11.216Z" },
    { url = "https://files.pythonhosted.org/packages/49/ae/769dc372211835bf759319a7aae70525c6eb523e3371842c65b7ef41c9c6/rpds_py-0.26.0-cp313-cp313t-musllinux_1_2_x86_64.whl", hash = "sha256:dca83c498b4650a91efcf7b88d669b170256bf8017a5db6f3e06c2bf031f57e0", size = 554049, upload-time = "2025-07-01T15:55:13.004Z" },
    { url = "https://files.pythonhosted.org/packages/6b/f9/4c43f9cc203d6ba44ce3146246cdc38619d92c7bd7bad4946a3491bd5b70/rpds_py-0.26.0-cp313-cp313t-win32.whl", hash = "sha256:4d11382bcaf12f80b51d790dee295c56a159633a8e81e6323b16e55d81ae37e9", size = 218428, upload-time = "2025-07-01T15:55:14.486Z" },
    { url = "https://files.pythonhosted.org/packages/7e/8b/9286b7e822036a4a977f2f1e851c7345c20528dbd56b687bb67ed68a8ede/rpds_py-0.26.0-cp313-cp313t-win_amd64.whl", hash = "sha256:ff110acded3c22c033e637dd8896e411c7d3a11289b2edf041f86663dbc791e9", size = 231524, upload-time = "2025-07-01T15:55:15.745Z" },
    { url = "https://files.pythonhosted.org/packages/55/07/029b7c45db910c74e182de626dfdae0ad489a949d84a468465cd0ca36355/rpds_py-0.26.0-cp314-cp314-macosx_10_12_x86_64.whl", hash = "sha256:da619979df60a940cd434084355c514c25cf8eb4cf9a508510682f6c851a4f7a", size = 364292, upload-time = "2025-07-01T15:55:17.001Z" },
    { url = "https://files.pythonhosted.org/packages/13/d1/9b3d3f986216b4d1f584878dca15ce4797aaf5d372d738974ba737bf68d6/rpds_py-0.26.0-cp314-cp314-macosx_11_0_arm64.whl", hash = "sha256:ea89a2458a1a75f87caabefe789c87539ea4e43b40f18cff526052e35bbb4fdf", size = 350334, upload-time = "2025-07-01T15:55:18.922Z" },
    { url = "https://files.pythonhosted.org/packages/18/98/16d5e7bc9ec715fa9668731d0cf97f6b032724e61696e2db3d47aeb89214/rpds_py-0.26.0-cp314-cp314-manylinux_2_17_aarch64.manylinux2014_aarch64.whl", hash = "sha256:feac1045b3327a45944e7dcbeb57530339f6b17baff154df51ef8b0da34c8c12", size = 384875, upload-time = "2025-07-01T15:55:20.399Z" },
    { url = "https://files.pythonhosted.org/packages/f9/13/aa5e2b1ec5ab0e86a5c464d53514c0467bec6ba2507027d35fc81818358e/rpds_py-0.26.0-cp314-cp314-manylinux_2_17_armv7l.manylinux2014_armv7l.whl", hash = "sha256:b818a592bd69bfe437ee8368603d4a2d928c34cffcdf77c2e761a759ffd17d20", size = 399993, upload-time = "2025-07-01T15:55:21.729Z" },
    { url = "https://files.pythonhosted.org/packages/17/03/8021810b0e97923abdbab6474c8b77c69bcb4b2c58330777df9ff69dc559/rpds_py-0.26.0-cp314-cp314-manylinux_2_17_ppc64le.manylinux2014_ppc64le.whl", hash = "sha256:1a8b0dd8648709b62d9372fc00a57466f5fdeefed666afe3fea5a6c9539a0331", size = 516683, upload-time = "2025-07-01T15:55:22.918Z" },
    { url = "https://files.pythonhosted.org/packages/dc/b1/da8e61c87c2f3d836954239fdbbfb477bb7b54d74974d8f6fcb34342d166/rpds_py-0.26.0-cp314-cp314-manylinux_2_17_s390x.manylinux2014_s390x.whl", hash = "sha256:6d3498ad0df07d81112aa6ec6c95a7e7b1ae00929fb73e7ebee0f3faaeabad2f", size = 408825, upload-time = "2025-07-01T15:55:24.207Z" },
    { url = "https://files.pythonhosted.org/packages/38/bc/1fc173edaaa0e52c94b02a655db20697cb5fa954ad5a8e15a2c784c5cbdd/rpds_py-0.26.0-cp314-cp314-manylinux_2_17_x86_64.manylinux2014_x86_64.whl", hash = "sha256:24a4146ccb15be237fdef10f331c568e1b0e505f8c8c9ed5d67759dac58ac246", size = 387292, upload-time = "2025-07-01T15:55:25.554Z" },
    { url = "https://files.pythonhosted.org/packages/7c/eb/3a9bb4bd90867d21916f253caf4f0d0be7098671b6715ad1cead9fe7bab9/rpds_py-0.26.0-cp314-cp314-manylinux_2_5_i686.manylinux1_i686.whl", hash = "sha256:a9a63785467b2d73635957d32a4f6e73d5e4df497a16a6392fa066b753e87387", size = 420435, upload-time = "2025-07-01T15:55:27.798Z" },
    { url = "https://files.pythonhosted.org/packages/cd/16/e066dcdb56f5632713445271a3f8d3d0b426d51ae9c0cca387799df58b02/rpds_py-0.26.0-cp314-cp314-musllinux_1_2_aarch64.whl", hash = "sha256:de4ed93a8c91debfd5a047be327b7cc8b0cc6afe32a716bbbc4aedca9e2a83af", size = 562410, upload-time = "2025-07-01T15:55:29.057Z" },
    { url = "https://files.pythonhosted.org/packages/60/22/ddbdec7eb82a0dc2e455be44c97c71c232983e21349836ce9f272e8a3c29/rpds_py-0.26.0-cp314-cp314-musllinux_1_2_i686.whl", hash = "sha256:caf51943715b12af827696ec395bfa68f090a4c1a1d2509eb4e2cb69abbbdb33", size = 590724, upload-time = "2025-07-01T15:55:30.719Z" },
    { url = "https://files.pythonhosted.org/packages/2c/b4/95744085e65b7187d83f2fcb0bef70716a1ea0a9e5d8f7f39a86e5d83424/rpds_py-0.26.0-cp314-cp314-musllinux_1_2_x86_64.whl", hash = "sha256:4a59e5bc386de021f56337f757301b337d7ab58baa40174fb150accd480bc953", size = 558285, upload-time = "2025-07-01T15:55:31.981Z" },
    { url = "https://files.pythonhosted.org/packages/37/37/6309a75e464d1da2559446f9c811aa4d16343cebe3dbb73701e63f760caa/rpds_py-0.26.0-cp314-cp314-win32.whl", hash = "sha256:92c8db839367ef16a662478f0a2fe13e15f2227da3c1430a782ad0f6ee009ec9", size = 223459, upload-time = "2025-07-01T15:55:33.312Z" },
    { url = "https://files.pythonhosted.org/packages/d9/6f/8e9c11214c46098b1d1391b7e02b70bb689ab963db3b19540cba17315291/rpds_py-0.26.0-cp314-cp314-win_amd64.whl", hash = "sha256:b0afb8cdd034150d4d9f53926226ed27ad15b7f465e93d7468caaf5eafae0d37", size = 236083, upload-time = "2025-07-01T15:55:34.933Z" },
    { url = "https://files.pythonhosted.org/packages/47/af/9c4638994dd623d51c39892edd9d08e8be8220a4b7e874fa02c2d6e91955/rpds_py-0.26.0-cp314-cp314-win_arm64.whl", hash = "sha256:ca3f059f4ba485d90c8dc75cb5ca897e15325e4e609812ce57f896607c1c0867", size = 223291, upload-time = "2025-07-01T15:55:36.202Z" },
    { url = "https://files.pythonhosted.org/packages/4d/db/669a241144460474aab03e254326b32c42def83eb23458a10d163cb9b5ce/rpds_py-0.26.0-cp314-cp314t-macosx_10_12_x86_64.whl", hash = "sha256:5afea17ab3a126006dc2f293b14ffc7ef3c85336cf451564a0515ed7648033da", size = 361445, upload-time = "2025-07-01T15:55:37.483Z" },
    { url = "https://files.pythonhosted.org/packages/3b/2d/133f61cc5807c6c2fd086a46df0eb8f63a23f5df8306ff9f6d0fd168fecc/rpds_py-0.26.0-cp314-cp314t-macosx_11_0_arm64.whl", hash = "sha256:69f0c0a3df7fd3a7eec50a00396104bb9a843ea6d45fcc31c2d5243446ffd7a7", size = 347206, upload-time = "2025-07-01T15:55:38.828Z" },
    { url = "https://files.pythonhosted.org/packages/05/bf/0e8fb4c05f70273469eecf82f6ccf37248558526a45321644826555db31b/rpds_py-0.26.0-cp314-cp314t-manylinux_2_17_aarch64.manylinux2014_aarch64.whl", hash = "sha256:801a71f70f9813e82d2513c9a96532551fce1e278ec0c64610992c49c04c2dad", size = 380330, upload-time = "2025-07-01T15:55:40.175Z" },
    { url = "https://files.pythonhosted.org/packages/d4/a8/060d24185d8b24d3923322f8d0ede16df4ade226a74e747b8c7c978e3dd3/rpds_py-0.26.0-cp314-cp314t-manylinux_2_17_armv7l.manylinux2014_armv7l.whl", hash = "sha256:df52098cde6d5e02fa75c1f6244f07971773adb4a26625edd5c18fee906fa84d", size = 392254, upload-time = "2025-07-01T15:55:42.015Z" },
    { url = "https://files.pythonhosted.org/packages/b9/7b/7c2e8a9ee3e6bc0bae26bf29f5219955ca2fbb761dca996a83f5d2f773fe/rpds_py-0.26.0-cp314-cp314t-manylinux_2_17_ppc64le.manylinux2014_ppc64le.whl", hash = "sha256:9bc596b30f86dc6f0929499c9e574601679d0341a0108c25b9b358a042f51bca", size = 516094, upload-time = "2025-07-01T15:55:43.603Z" },
    { url = "https://files.pythonhosted.org/packages/75/d6/f61cafbed8ba1499b9af9f1777a2a199cd888f74a96133d8833ce5eaa9c5/rpds_py-0.26.0-cp314-cp314t-manylinux_2_17_s390x.manylinux2014_s390x.whl", hash = "sha256:9dfbe56b299cf5875b68eb6f0ebaadc9cac520a1989cac0db0765abfb3709c19", size = 402889, upload-time = "2025-07-01T15:55:45.275Z" },
    { url = "https://files.pythonhosted.org/packages/92/19/c8ac0a8a8df2dd30cdec27f69298a5c13e9029500d6d76718130f5e5be10/rpds_py-0.26.0-cp314-cp314t-manylinux_2_17_x86_64.manylinux2014_x86_64.whl", hash = "sha256:ac64f4b2bdb4ea622175c9ab7cf09444e412e22c0e02e906978b3b488af5fde8", size = 384301, upload-time = "2025-07-01T15:55:47.098Z" },
    { url = "https://files.pythonhosted.org/packages/41/e1/6b1859898bc292a9ce5776016c7312b672da00e25cec74d7beced1027286/rpds_py-0.26.0-cp314-cp314t-manylinux_2_5_i686.manylinux1_i686.whl", hash = "sha256:181ef9b6bbf9845a264f9aa45c31836e9f3c1f13be565d0d010e964c661d1e2b", size = 412891, upload-time = "2025-07-01T15:55:48.412Z" },
    { url = "https://files.pythonhosted.org/packages/ef/b9/ceb39af29913c07966a61367b3c08b4f71fad841e32c6b59a129d5974698/rpds_py-0.26.0-cp314-cp314t-musllinux_1_2_aarch64.whl", hash = "sha256:49028aa684c144ea502a8e847d23aed5e4c2ef7cadfa7d5eaafcb40864844b7a", size = 557044, upload-time = "2025-07-01T15:55:49.816Z" },
    { url = "https://files.pythonhosted.org/packages/2f/27/35637b98380731a521f8ec4f3fd94e477964f04f6b2f8f7af8a2d889a4af/rpds_py-0.26.0-cp314-cp314t-musllinux_1_2_i686.whl", hash = "sha256:e5d524d68a474a9688336045bbf76cb0def88549c1b2ad9dbfec1fb7cfbe9170", size = 585774, upload-time = "2025-07-01T15:55:51.192Z" },
    { url = "https://files.pythonhosted.org/packages/52/d9/3f0f105420fecd18551b678c9a6ce60bd23986098b252a56d35781b3e7e9/rpds_py-0.26.0-cp314-cp314t-musllinux_1_2_x86_64.whl", hash = "sha256:c1851f429b822831bd2edcbe0cfd12ee9ea77868f8d3daf267b189371671c80e", size = 554886, upload-time = "2025-07-01T15:55:52.541Z" },
    { url = "https://files.pythonhosted.org/packages/6b/c5/347c056a90dc8dd9bc240a08c527315008e1b5042e7a4cf4ac027be9d38a/rpds_py-0.26.0-cp314-cp314t-win32.whl", hash = "sha256:7bdb17009696214c3b66bb3590c6d62e14ac5935e53e929bcdbc5a495987a84f", size = 219027, upload-time = "2025-07-01T15:55:53.874Z" },
    { url = "https://files.pythonhosted.org/packages/75/04/5302cea1aa26d886d34cadbf2dc77d90d7737e576c0065f357b96dc7a1a6/rpds_py-0.26.0-cp314-cp314t-win_amd64.whl", hash = "sha256:f14440b9573a6f76b4ee4770c13f0b5921f71dde3b6fcb8dabbefd13b7fe05d7", size = 232821, upload-time = "2025-07-01T15:55:55.167Z" },
]

[[package]]
name = "rsa"
version = "4.9.1"
source = { registry = "https://pypi.org/simple" }
dependencies = [
    { name = "pyasn1" },
]
sdist = { url = "https://files.pythonhosted.org/packages/da/8a/22b7beea3ee0d44b1916c0c1cb0ee3af23b700b6da9f04991899d0c555d4/rsa-4.9.1.tar.gz", hash = "sha256:e7bdbfdb5497da4c07dfd35530e1a902659db6ff241e39d9953cad06ebd0ae75", size = 29034, upload-time = "2025-04-16T09:51:18.218Z" }
wheels = [
    { url = "https://files.pythonhosted.org/packages/64/8d/0133e4eb4beed9e425d9a98ed6e081a55d195481b7632472be1af08d2f6b/rsa-4.9.1-py3-none-any.whl", hash = "sha256:68635866661c6836b8d39430f97a996acbd61bfa49406748ea243539fe239762", size = 34696, upload-time = "2025-04-16T09:51:17.142Z" },
]

[[package]]
name = "safetensors"
version = "0.5.3"
source = { registry = "https://pypi.org/simple" }
sdist = { url = "https://files.pythonhosted.org/packages/71/7e/2d5d6ee7b40c0682315367ec7475693d110f512922d582fef1bd4a63adc3/safetensors-0.5.3.tar.gz", hash = "sha256:b6b0d6ecacec39a4fdd99cc19f4576f5219ce858e6fd8dbe7609df0b8dc56965", size = 67210, upload-time = "2025-02-26T09:15:13.155Z" }
wheels = [
    { url = "https://files.pythonhosted.org/packages/18/ae/88f6c49dbd0cc4da0e08610019a3c78a7d390879a919411a410a1876d03a/safetensors-0.5.3-cp38-abi3-macosx_10_12_x86_64.whl", hash = "sha256:bd20eb133db8ed15b40110b7c00c6df51655a2998132193de2f75f72d99c7073", size = 436917, upload-time = "2025-02-26T09:15:03.702Z" },
    { url = "https://files.pythonhosted.org/packages/b8/3b/11f1b4a2f5d2ab7da34ecc062b0bc301f2be024d110a6466726bec8c055c/safetensors-0.5.3-cp38-abi3-macosx_11_0_arm64.whl", hash = "sha256:21d01c14ff6c415c485616b8b0bf961c46b3b343ca59110d38d744e577f9cce7", size = 418419, upload-time = "2025-02-26T09:15:01.765Z" },
    { url = "https://files.pythonhosted.org/packages/5d/9a/add3e6fef267658075c5a41573c26d42d80c935cdc992384dfae435feaef/safetensors-0.5.3-cp38-abi3-manylinux_2_17_aarch64.manylinux2014_aarch64.whl", hash = "sha256:11bce6164887cd491ca75c2326a113ba934be596e22b28b1742ce27b1d076467", size = 459493, upload-time = "2025-02-26T09:14:51.812Z" },
    { url = "https://files.pythonhosted.org/packages/df/5c/bf2cae92222513cc23b3ff85c4a1bb2811a2c3583ac0f8e8d502751de934/safetensors-0.5.3-cp38-abi3-manylinux_2_17_armv7l.manylinux2014_armv7l.whl", hash = "sha256:4a243be3590bc3301c821da7a18d87224ef35cbd3e5f5727e4e0728b8172411e", size = 472400, upload-time = "2025-02-26T09:14:53.549Z" },
    { url = "https://files.pythonhosted.org/packages/58/11/7456afb740bd45782d0f4c8e8e1bb9e572f1bf82899fb6ace58af47b4282/safetensors-0.5.3-cp38-abi3-manylinux_2_17_ppc64le.manylinux2014_ppc64le.whl", hash = "sha256:8bd84b12b1670a6f8e50f01e28156422a2bc07fb16fc4e98bded13039d688a0d", size = 522891, upload-time = "2025-02-26T09:14:55.717Z" },
    { url = "https://files.pythonhosted.org/packages/57/3d/fe73a9d2ace487e7285f6e157afee2383bd1ddb911b7cb44a55cf812eae3/safetensors-0.5.3-cp38-abi3-manylinux_2_17_s390x.manylinux2014_s390x.whl", hash = "sha256:391ac8cab7c829452175f871fcaf414aa1e292b5448bd02620f675a7f3e7abb9", size = 537694, upload-time = "2025-02-26T09:14:57.036Z" },
    { url = "https://files.pythonhosted.org/packages/a6/f8/dae3421624fcc87a89d42e1898a798bc7ff72c61f38973a65d60df8f124c/safetensors-0.5.3-cp38-abi3-manylinux_2_17_x86_64.manylinux2014_x86_64.whl", hash = "sha256:cead1fa41fc54b1e61089fa57452e8834f798cb1dc7a09ba3524f1eb08e0317a", size = 471642, upload-time = "2025-02-26T09:15:00.544Z" },
    { url = "https://files.pythonhosted.org/packages/ce/20/1fbe16f9b815f6c5a672f5b760951e20e17e43f67f231428f871909a37f6/safetensors-0.5.3-cp38-abi3-manylinux_2_5_i686.manylinux1_i686.whl", hash = "sha256:1077f3e94182d72618357b04b5ced540ceb71c8a813d3319f1aba448e68a770d", size = 502241, upload-time = "2025-02-26T09:14:58.303Z" },
    { url = "https://files.pythonhosted.org/packages/5f/18/8e108846b506487aa4629fe4116b27db65c3dde922de2c8e0cc1133f3f29/safetensors-0.5.3-cp38-abi3-musllinux_1_2_aarch64.whl", hash = "sha256:799021e78287bac619c7b3f3606730a22da4cda27759ddf55d37c8db7511c74b", size = 638001, upload-time = "2025-02-26T09:15:05.79Z" },
    { url = "https://files.pythonhosted.org/packages/82/5a/c116111d8291af6c8c8a8b40628fe833b9db97d8141c2a82359d14d9e078/safetensors-0.5.3-cp38-abi3-musllinux_1_2_armv7l.whl", hash = "sha256:df26da01aaac504334644e1b7642fa000bfec820e7cef83aeac4e355e03195ff", size = 734013, upload-time = "2025-02-26T09:15:07.892Z" },
    { url = "https://files.pythonhosted.org/packages/7d/ff/41fcc4d3b7de837963622e8610d998710705bbde9a8a17221d85e5d0baad/safetensors-0.5.3-cp38-abi3-musllinux_1_2_i686.whl", hash = "sha256:32c3ef2d7af8b9f52ff685ed0bc43913cdcde135089ae322ee576de93eae5135", size = 670687, upload-time = "2025-02-26T09:15:09.979Z" },
    { url = "https://files.pythonhosted.org/packages/40/ad/2b113098e69c985a3d8fbda4b902778eae4a35b7d5188859b4a63d30c161/safetensors-0.5.3-cp38-abi3-musllinux_1_2_x86_64.whl", hash = "sha256:37f1521be045e56fc2b54c606d4455573e717b2d887c579ee1dbba5f868ece04", size = 643147, upload-time = "2025-02-26T09:15:11.185Z" },
    { url = "https://files.pythonhosted.org/packages/0a/0c/95aeb51d4246bd9a3242d3d8349c1112b4ee7611a4b40f0c5c93b05f001d/safetensors-0.5.3-cp38-abi3-win32.whl", hash = "sha256:cfc0ec0846dcf6763b0ed3d1846ff36008c6e7290683b61616c4b040f6a54ace", size = 296677, upload-time = "2025-02-26T09:15:16.554Z" },
    { url = "https://files.pythonhosted.org/packages/69/e2/b011c38e5394c4c18fb5500778a55ec43ad6106126e74723ffaee246f56e/safetensors-0.5.3-cp38-abi3-win_amd64.whl", hash = "sha256:836cbbc320b47e80acd40e44c8682db0e8ad7123209f69b093def21ec7cafd11", size = 308878, upload-time = "2025-02-26T09:15:14.99Z" },
]

[[package]]
name = "scikit-learn"
version = "1.7.1"
source = { registry = "https://pypi.org/simple" }
dependencies = [
    { name = "joblib" },
    { name = "numpy" },
    { name = "scipy" },
    { name = "threadpoolctl" },
]
sdist = { url = "https://files.pythonhosted.org/packages/41/84/5f4af978fff619706b8961accac84780a6d298d82a8873446f72edb4ead0/scikit_learn-1.7.1.tar.gz", hash = "sha256:24b3f1e976a4665aa74ee0fcaac2b8fccc6ae77c8e07ab25da3ba6d3292b9802", size = 7190445, upload-time = "2025-07-18T08:01:54.5Z" }
wheels = [
    { url = "https://files.pythonhosted.org/packages/52/f8/e0533303f318a0f37b88300d21f79b6ac067188d4824f1047a37214ab718/scikit_learn-1.7.1-cp313-cp313-macosx_10_13_x86_64.whl", hash = "sha256:b7839687fa46d02e01035ad775982f2470be2668e13ddd151f0f55a5bf123bae", size = 9213143, upload-time = "2025-07-18T08:01:32.942Z" },
    { url = "https://files.pythonhosted.org/packages/71/f3/f1df377d1bdfc3e3e2adc9c119c238b182293e6740df4cbeac6de2cc3e23/scikit_learn-1.7.1-cp313-cp313-macosx_12_0_arm64.whl", hash = "sha256:a10f276639195a96c86aa572ee0698ad64ee939a7b042060b98bd1930c261d10", size = 8591977, upload-time = "2025-07-18T08:01:34.967Z" },
    { url = "https://files.pythonhosted.org/packages/99/72/c86a4cd867816350fe8dee13f30222340b9cd6b96173955819a5561810c5/scikit_learn-1.7.1-cp313-cp313-manylinux2014_x86_64.manylinux_2_17_x86_64.whl", hash = "sha256:13679981fdaebc10cc4c13c43344416a86fcbc61449cb3e6517e1df9d12c8309", size = 9436142, upload-time = "2025-07-18T08:01:37.397Z" },
    { url = "https://files.pythonhosted.org/packages/e8/66/277967b29bd297538dc7a6ecfb1a7dce751beabd0d7f7a2233be7a4f7832/scikit_learn-1.7.1-cp313-cp313-manylinux_2_27_aarch64.manylinux_2_28_aarch64.whl", hash = "sha256:4f1262883c6a63f067a980a8cdd2d2e7f2513dddcef6a9eaada6416a7a7cbe43", size = 9282996, upload-time = "2025-07-18T08:01:39.721Z" },
    { url = "https://files.pythonhosted.org/packages/e2/47/9291cfa1db1dae9880420d1e07dbc7e8dd4a7cdbc42eaba22512e6bde958/scikit_learn-1.7.1-cp313-cp313-win_amd64.whl", hash = "sha256:ca6d31fb10e04d50bfd2b50d66744729dbb512d4efd0223b864e2fdbfc4cee11", size = 8707418, upload-time = "2025-07-18T08:01:42.124Z" },
    { url = "https://files.pythonhosted.org/packages/61/95/45726819beccdaa34d3362ea9b2ff9f2b5d3b8bf721bd632675870308ceb/scikit_learn-1.7.1-cp313-cp313t-macosx_10_13_x86_64.whl", hash = "sha256:781674d096303cfe3d351ae6963ff7c958db61cde3421cd490e3a5a58f2a94ae", size = 9561466, upload-time = "2025-07-18T08:01:44.195Z" },
    { url = "https://files.pythonhosted.org/packages/ee/1c/6f4b3344805de783d20a51eb24d4c9ad4b11a7f75c1801e6ec6d777361fd/scikit_learn-1.7.1-cp313-cp313t-macosx_12_0_arm64.whl", hash = "sha256:10679f7f125fe7ecd5fad37dd1aa2daae7e3ad8df7f3eefa08901b8254b3e12c", size = 9040467, upload-time = "2025-07-18T08:01:46.671Z" },
    { url = "https://files.pythonhosted.org/packages/6f/80/abe18fe471af9f1d181904203d62697998b27d9b62124cd281d740ded2f9/scikit_learn-1.7.1-cp313-cp313t-manylinux2014_x86_64.manylinux_2_17_x86_64.whl", hash = "sha256:1f812729e38c8cb37f760dce71a9b83ccfb04f59b3dca7c6079dcdc60544fa9e", size = 9532052, upload-time = "2025-07-18T08:01:48.676Z" },
    { url = "https://files.pythonhosted.org/packages/14/82/b21aa1e0c4cee7e74864d3a5a721ab8fcae5ca55033cb6263dca297ed35b/scikit_learn-1.7.1-cp313-cp313t-manylinux_2_27_aarch64.manylinux_2_28_aarch64.whl", hash = "sha256:88e1a20131cf741b84b89567e1717f27a2ced228e0f29103426102bc2e3b8ef7", size = 9361575, upload-time = "2025-07-18T08:01:50.639Z" },
    { url = "https://files.pythonhosted.org/packages/f2/20/f4777fcd5627dc6695fa6b92179d0edb7a3ac1b91bcd9a1c7f64fa7ade23/scikit_learn-1.7.1-cp313-cp313t-win_amd64.whl", hash = "sha256:b1bd1d919210b6a10b7554b717c9000b5485aa95a1d0f177ae0d7ee8ec750da5", size = 9277310, upload-time = "2025-07-18T08:01:52.547Z" },
]

[[package]]
name = "scipy"
version = "1.16.0"
source = { registry = "https://pypi.org/simple" }
dependencies = [
    { name = "numpy" },
]
sdist = { url = "https://files.pythonhosted.org/packages/81/18/b06a83f0c5ee8cddbde5e3f3d0bb9b702abfa5136ef6d4620ff67df7eee5/scipy-1.16.0.tar.gz", hash = "sha256:b5ef54021e832869c8cfb03bc3bf20366cbcd426e02a58e8a58d7584dfbb8f62", size = 30581216, upload-time = "2025-06-22T16:27:55.782Z" }
wheels = [
    { url = "https://files.pythonhosted.org/packages/46/95/0746417bc24be0c2a7b7563946d61f670a3b491b76adede420e9d173841f/scipy-1.16.0-cp313-cp313-macosx_10_14_x86_64.whl", hash = "sha256:e9f414cbe9ca289a73e0cc92e33a6a791469b6619c240aa32ee18abdce8ab451", size = 36418162, upload-time = "2025-06-22T16:19:56.3Z" },
    { url = "https://files.pythonhosted.org/packages/19/5a/914355a74481b8e4bbccf67259bbde171348a3f160b67b4945fbc5f5c1e5/scipy-1.16.0-cp313-cp313-macosx_12_0_arm64.whl", hash = "sha256:bbba55fb97ba3cdef9b1ee973f06b09d518c0c7c66a009c729c7d1592be1935e", size = 28465985, upload-time = "2025-06-22T16:20:01.238Z" },
    { url = "https://files.pythonhosted.org/packages/58/46/63477fc1246063855969cbefdcee8c648ba4b17f67370bd542ba56368d0b/scipy-1.16.0-cp313-cp313-macosx_14_0_arm64.whl", hash = "sha256:58e0d4354eacb6004e7aa1cd350e5514bd0270acaa8d5b36c0627bb3bb486974", size = 20737961, upload-time = "2025-06-22T16:20:05.913Z" },
    { url = "https://files.pythonhosted.org/packages/93/86/0fbb5588b73555e40f9d3d6dde24ee6fac7d8e301a27f6f0cab9d8f66ff2/scipy-1.16.0-cp313-cp313-macosx_14_0_x86_64.whl", hash = "sha256:75b2094ec975c80efc273567436e16bb794660509c12c6a31eb5c195cbf4b6dc", size = 23377941, upload-time = "2025-06-22T16:20:10.668Z" },
    { url = "https://files.pythonhosted.org/packages/ca/80/a561f2bf4c2da89fa631b3cbf31d120e21ea95db71fd9ec00cb0247c7a93/scipy-1.16.0-cp313-cp313-manylinux2014_aarch64.manylinux_2_17_aarch64.whl", hash = "sha256:6b65d232157a380fdd11a560e7e21cde34fdb69d65c09cb87f6cc024ee376351", size = 33196703, upload-time = "2025-06-22T16:20:16.097Z" },
    { url = "https://files.pythonhosted.org/packages/11/6b/3443abcd0707d52e48eb315e33cc669a95e29fc102229919646f5a501171/scipy-1.16.0-cp313-cp313-manylinux2014_x86_64.manylinux_2_17_x86_64.whl", hash = "sha256:1d8747f7736accd39289943f7fe53a8333be7f15a82eea08e4afe47d79568c32", size = 35083410, upload-time = "2025-06-22T16:20:21.734Z" },
    { url = "https://files.pythonhosted.org/packages/20/ab/eb0fc00e1e48961f1bd69b7ad7e7266896fe5bad4ead91b5fc6b3561bba4/scipy-1.16.0-cp313-cp313-musllinux_1_2_aarch64.whl", hash = "sha256:eb9f147a1b8529bb7fec2a85cf4cf42bdfadf9e83535c309a11fdae598c88e8b", size = 35387829, upload-time = "2025-06-22T16:20:27.548Z" },
    { url = "https://files.pythonhosted.org/packages/57/9e/d6fc64e41fad5d481c029ee5a49eefc17f0b8071d636a02ceee44d4a0de2/scipy-1.16.0-cp313-cp313-musllinux_1_2_x86_64.whl", hash = "sha256:d2b83c37edbfa837a8923d19c749c1935ad3d41cf196006a24ed44dba2ec4358", size = 37841356, upload-time = "2025-06-22T16:20:35.112Z" },
    { url = "https://files.pythonhosted.org/packages/7c/a7/4c94bbe91f12126b8bf6709b2471900577b7373a4fd1f431f28ba6f81115/scipy-1.16.0-cp313-cp313-win_amd64.whl", hash = "sha256:79a3c13d43c95aa80b87328a46031cf52508cf5f4df2767602c984ed1d3c6bbe", size = 38403710, upload-time = "2025-06-22T16:21:54.473Z" },
    { url = "https://files.pythonhosted.org/packages/47/20/965da8497f6226e8fa90ad3447b82ed0e28d942532e92dd8b91b43f100d4/scipy-1.16.0-cp313-cp313t-macosx_10_14_x86_64.whl", hash = "sha256:f91b87e1689f0370690e8470916fe1b2308e5b2061317ff76977c8f836452a47", size = 36813833, upload-time = "2025-06-22T16:20:43.925Z" },
    { url = "https://files.pythonhosted.org/packages/28/f4/197580c3dac2d234e948806e164601c2df6f0078ed9f5ad4a62685b7c331/scipy-1.16.0-cp313-cp313t-macosx_12_0_arm64.whl", hash = "sha256:88a6ca658fb94640079e7a50b2ad3b67e33ef0f40e70bdb7dc22017dae73ac08", size = 28974431, upload-time = "2025-06-22T16:20:51.302Z" },
    { url = "https://files.pythonhosted.org/packages/8a/fc/e18b8550048d9224426e76906694c60028dbdb65d28b1372b5503914b89d/scipy-1.16.0-cp313-cp313t-macosx_14_0_arm64.whl", hash = "sha256:ae902626972f1bd7e4e86f58fd72322d7f4ec7b0cfc17b15d4b7006efc385176", size = 21246454, upload-time = "2025-06-22T16:20:57.276Z" },
    { url = "https://files.pythonhosted.org/packages/8c/48/07b97d167e0d6a324bfd7484cd0c209cc27338b67e5deadae578cf48e809/scipy-1.16.0-cp313-cp313t-macosx_14_0_x86_64.whl", hash = "sha256:8cb824c1fc75ef29893bc32b3ddd7b11cf9ab13c1127fe26413a05953b8c32ed", size = 23772979, upload-time = "2025-06-22T16:21:03.363Z" },
    { url = "https://files.pythonhosted.org/packages/4c/4f/9efbd3f70baf9582edf271db3002b7882c875ddd37dc97f0f675ad68679f/scipy-1.16.0-cp313-cp313t-manylinux2014_aarch64.manylinux_2_17_aarch64.whl", hash = "sha256:de2db7250ff6514366a9709c2cba35cb6d08498e961cba20d7cff98a7ee88938", size = 33341972, upload-time = "2025-06-22T16:21:11.14Z" },
    { url = "https://files.pythonhosted.org/packages/3f/dc/9e496a3c5dbe24e76ee24525155ab7f659c20180bab058ef2c5fa7d9119c/scipy-1.16.0-cp313-cp313t-manylinux2014_x86_64.manylinux_2_17_x86_64.whl", hash = "sha256:e85800274edf4db8dd2e4e93034f92d1b05c9421220e7ded9988b16976f849c1", size = 35185476, upload-time = "2025-06-22T16:21:19.156Z" },
    { url = "https://files.pythonhosted.org/packages/ce/b3/21001cff985a122ba434c33f2c9d7d1dc3b669827e94f4fc4e1fe8b9dfd8/scipy-1.16.0-cp313-cp313t-musllinux_1_2_aarch64.whl", hash = "sha256:4f720300a3024c237ace1cb11f9a84c38beb19616ba7c4cdcd771047a10a1706", size = 35570990, upload-time = "2025-06-22T16:21:27.797Z" },
    { url = "https://files.pythonhosted.org/packages/e5/d3/7ba42647d6709251cdf97043d0c107e0317e152fa2f76873b656b509ff55/scipy-1.16.0-cp313-cp313t-musllinux_1_2_x86_64.whl", hash = "sha256:aad603e9339ddb676409b104c48a027e9916ce0d2838830691f39552b38a352e", size = 37950262, upload-time = "2025-06-22T16:21:36.976Z" },
    { url = "https://files.pythonhosted.org/packages/eb/c4/231cac7a8385394ebbbb4f1ca662203e9d8c332825ab4f36ffc3ead09a42/scipy-1.16.0-cp313-cp313t-win_amd64.whl", hash = "sha256:f56296fefca67ba605fd74d12f7bd23636267731a72cb3947963e76b8c0a25db", size = 38515076, upload-time = "2025-06-22T16:21:45.694Z" },
]

[[package]]
name = "sentence-transformers"
version = "5.0.0"
source = { registry = "https://pypi.org/simple" }
dependencies = [
    { name = "huggingface-hub" },
    { name = "pillow" },
    { name = "scikit-learn" },
    { name = "scipy" },
    { name = "torch" },
    { name = "tqdm" },
    { name = "transformers" },
    { name = "typing-extensions" },
]
sdist = { url = "https://files.pythonhosted.org/packages/99/69/2a29773b43a24ee04eb26af492d85d520b30a86cfef22a0885e77e9c4a16/sentence_transformers-5.0.0.tar.gz", hash = "sha256:e5a411845910275fd166bacb01d28b7f79537d3550628ae42309dbdd3d5670d1", size = 366847, upload-time = "2025-07-01T13:01:33.04Z" }
wheels = [
    { url = "https://files.pythonhosted.org/packages/6f/ff/178f08ea5ebc1f9193d9de7f601efe78c01748347875c8438f66f5cecc19/sentence_transformers-5.0.0-py3-none-any.whl", hash = "sha256:346240f9cc6b01af387393f03e103998190dfb0826a399d0c38a81a05c7a5d76", size = 470191, upload-time = "2025-07-01T13:01:31.619Z" },
]

[[package]]
name = "setuptools"
version = "80.9.0"
source = { registry = "https://pypi.org/simple" }
sdist = { url = "https://files.pythonhosted.org/packages/18/5d/3bf57dcd21979b887f014ea83c24ae194cfcd12b9e0fda66b957c69d1fca/setuptools-80.9.0.tar.gz", hash = "sha256:f36b47402ecde768dbfafc46e8e4207b4360c654f1f3bb84475f0a28628fb19c", size = 1319958, upload-time = "2025-05-27T00:56:51.443Z" }
wheels = [
    { url = "https://files.pythonhosted.org/packages/a3/dc/17031897dae0efacfea57dfd3a82fdd2a2aeb58e0ff71b77b87e44edc772/setuptools-80.9.0-py3-none-any.whl", hash = "sha256:062d34222ad13e0cc312a4c02d73f059e86a4acbfbdea8f8f76b28c99f306922", size = 1201486, upload-time = "2025-05-27T00:56:49.664Z" },
]

[[package]]
name = "shellingham"
version = "1.5.4"
source = { registry = "https://pypi.org/simple" }
sdist = { url = "https://files.pythonhosted.org/packages/58/15/8b3609fd3830ef7b27b655beb4b4e9c62313a4e8da8c676e142cc210d58e/shellingham-1.5.4.tar.gz", hash = "sha256:8dbca0739d487e5bd35ab3ca4b36e11c4078f3a234bfce294b0a0291363404de", size = 10310, upload-time = "2023-10-24T04:13:40.426Z" }
wheels = [
    { url = "https://files.pythonhosted.org/packages/e0/f9/0595336914c5619e5f28a1fb793285925a8cd4b432c9da0a987836c7f822/shellingham-1.5.4-py2.py3-none-any.whl", hash = "sha256:7ecfff8f2fd72616f7481040475a65b2bf8af90a56c89140852d1120324e8686", size = 9755, upload-time = "2023-10-24T04:13:38.866Z" },
]

[[package]]
name = "six"
version = "1.17.0"
source = { registry = "https://pypi.org/simple" }
sdist = { url = "https://files.pythonhosted.org/packages/94/e7/b2c673351809dca68a0e064b6af791aa332cf192da575fd474ed7d6f16a2/six-1.17.0.tar.gz", hash = "sha256:ff70335d468e7eb6ec65b95b99d3a2836546063f63acc5171de367e834932a81", size = 34031, upload-time = "2024-12-04T17:35:28.174Z" }
wheels = [
    { url = "https://files.pythonhosted.org/packages/b7/ce/149a00dd41f10bc29e5921b496af8b574d8413afcd5e30dfa0ed46c2cc5e/six-1.17.0-py2.py3-none-any.whl", hash = "sha256:4721f391ed90541fddacab5acf947aa0d3dc7d27b2e1e8eda2be8970586c3274", size = 11050, upload-time = "2024-12-04T17:35:26.475Z" },
]

[[package]]
name = "sniffio"
version = "1.3.1"
source = { registry = "https://pypi.org/simple" }
sdist = { url = "https://files.pythonhosted.org/packages/a2/87/a6771e1546d97e7e041b6ae58d80074f81b7d5121207425c964ddf5cfdbd/sniffio-1.3.1.tar.gz", hash = "sha256:f4324edc670a0f49750a81b895f35c3adb843cca46f0530f79fc1babb23789dc", size = 20372, upload-time = "2024-02-25T23:20:04.057Z" }
wheels = [
    { url = "https://files.pythonhosted.org/packages/e9/44/75a9c9421471a6c4805dbf2356f7c181a29c1879239abab1ea2cc8f38b40/sniffio-1.3.1-py3-none-any.whl", hash = "sha256:2f6da418d1f1e0fddd844478f41680e794e6051915791a034ff65e5f100525a2", size = 10235, upload-time = "2024-02-25T23:20:01.196Z" },
]

[[package]]
name = "starlette"
version = "0.47.1"
source = { registry = "https://pypi.org/simple" }
dependencies = [
    { name = "anyio" },
]
sdist = { url = "https://files.pythonhosted.org/packages/0a/69/662169fdb92fb96ec3eaee218cf540a629d629c86d7993d9651226a6789b/starlette-0.47.1.tar.gz", hash = "sha256:aef012dd2b6be325ffa16698f9dc533614fb1cebd593a906b90dc1025529a79b", size = 2583072, upload-time = "2025-06-21T04:03:17.337Z" }
wheels = [
    { url = "https://files.pythonhosted.org/packages/82/95/38ef0cd7fa11eaba6a99b3c4f5ac948d8bc6ff199aabd327a29cc000840c/starlette-0.47.1-py3-none-any.whl", hash = "sha256:5e11c9f5c7c3f24959edbf2dffdc01bba860228acf657129467d8a7468591527", size = 72747, upload-time = "2025-06-21T04:03:15.705Z" },
]

[[package]]
name = "starting-codebase"
version = "0.1.0"
source = { virtual = "." }
dependencies = [
    { name = "anthropic" },
    { name = "black" },
    { name = "chromadb" },
    { name = "fastapi" },
<<<<<<< HEAD
    { name = "httpx" },
=======
    { name = "flake8" },
    { name = "isort" },
    { name = "mypy" },
>>>>>>> 6d3c4b85
    { name = "pytest" },
    { name = "pytest-asyncio" },
    { name = "python-dotenv" },
    { name = "python-multipart" },
    { name = "sentence-transformers" },
    { name = "uvicorn" },
]

[package.metadata]
requires-dist = [
    { name = "anthropic", specifier = "==0.58.2" },
    { name = "black", specifier = ">=24.0.0" },
    { name = "chromadb", specifier = "==1.0.15" },
    { name = "fastapi", specifier = "==0.116.1" },
<<<<<<< HEAD
    { name = "httpx", specifier = ">=0.27.0" },
=======
    { name = "flake8", specifier = ">=7.0.0" },
    { name = "isort", specifier = ">=5.13.0" },
    { name = "mypy", specifier = ">=1.8.0" },
>>>>>>> 6d3c4b85
    { name = "pytest", specifier = ">=8.0.0" },
    { name = "pytest-asyncio", specifier = ">=0.23.0" },
    { name = "python-dotenv", specifier = "==1.1.1" },
    { name = "python-multipart", specifier = "==0.0.20" },
    { name = "sentence-transformers", specifier = "==5.0.0" },
    { name = "uvicorn", specifier = "==0.35.0" },
]

[[package]]
name = "sympy"
version = "1.14.0"
source = { registry = "https://pypi.org/simple" }
dependencies = [
    { name = "mpmath" },
]
sdist = { url = "https://files.pythonhosted.org/packages/83/d3/803453b36afefb7c2bb238361cd4ae6125a569b4db67cd9e79846ba2d68c/sympy-1.14.0.tar.gz", hash = "sha256:d3d3fe8df1e5a0b42f0e7bdf50541697dbe7d23746e894990c030e2b05e72517", size = 7793921, upload-time = "2025-04-27T18:05:01.611Z" }
wheels = [
    { url = "https://files.pythonhosted.org/packages/a2/09/77d55d46fd61b4a135c444fc97158ef34a095e5681d0a6c10b75bf356191/sympy-1.14.0-py3-none-any.whl", hash = "sha256:e091cc3e99d2141a0ba2847328f5479b05d94a6635cb96148ccb3f34671bd8f5", size = 6299353, upload-time = "2025-04-27T18:04:59.103Z" },
]

[[package]]
name = "tenacity"
version = "9.1.2"
source = { registry = "https://pypi.org/simple" }
sdist = { url = "https://files.pythonhosted.org/packages/0a/d4/2b0cd0fe285e14b36db076e78c93766ff1d529d70408bd1d2a5a84f1d929/tenacity-9.1.2.tar.gz", hash = "sha256:1169d376c297e7de388d18b4481760d478b0e99a777cad3a9c86e556f4b697cb", size = 48036, upload-time = "2025-04-02T08:25:09.966Z" }
wheels = [
    { url = "https://files.pythonhosted.org/packages/e5/30/643397144bfbfec6f6ef821f36f33e57d35946c44a2352d3c9f0ae847619/tenacity-9.1.2-py3-none-any.whl", hash = "sha256:f77bf36710d8b73a50b2dd155c97b870017ad21afe6ab300326b0371b3b05138", size = 28248, upload-time = "2025-04-02T08:25:07.678Z" },
]

[[package]]
name = "threadpoolctl"
version = "3.6.0"
source = { registry = "https://pypi.org/simple" }
sdist = { url = "https://files.pythonhosted.org/packages/b7/4d/08c89e34946fce2aec4fbb45c9016efd5f4d7f24af8e5d93296e935631d8/threadpoolctl-3.6.0.tar.gz", hash = "sha256:8ab8b4aa3491d812b623328249fab5302a68d2d71745c8a4c719a2fcaba9f44e", size = 21274, upload-time = "2025-03-13T13:49:23.031Z" }
wheels = [
    { url = "https://files.pythonhosted.org/packages/32/d5/f9a850d79b0851d1d4ef6456097579a9005b31fea68726a4ae5f2d82ddd9/threadpoolctl-3.6.0-py3-none-any.whl", hash = "sha256:43a0b8fd5a2928500110039e43a5eed8480b918967083ea48dc3ab9f13c4a7fb", size = 18638, upload-time = "2025-03-13T13:49:21.846Z" },
]

[[package]]
name = "tokenizers"
version = "0.21.2"
source = { registry = "https://pypi.org/simple" }
dependencies = [
    { name = "huggingface-hub" },
]
sdist = { url = "https://files.pythonhosted.org/packages/ab/2d/b0fce2b8201635f60e8c95990080f58461cc9ca3d5026de2e900f38a7f21/tokenizers-0.21.2.tar.gz", hash = "sha256:fdc7cffde3e2113ba0e6cc7318c40e3438a4d74bbc62bf04bcc63bdfb082ac77", size = 351545, upload-time = "2025-06-24T10:24:52.449Z" }
wheels = [
    { url = "https://files.pythonhosted.org/packages/1d/cc/2936e2d45ceb130a21d929743f1e9897514691bec123203e10837972296f/tokenizers-0.21.2-cp39-abi3-macosx_10_12_x86_64.whl", hash = "sha256:342b5dfb75009f2255ab8dec0041287260fed5ce00c323eb6bab639066fef8ec", size = 2875206, upload-time = "2025-06-24T10:24:42.755Z" },
    { url = "https://files.pythonhosted.org/packages/6c/e6/33f41f2cc7861faeba8988e7a77601407bf1d9d28fc79c5903f8f77df587/tokenizers-0.21.2-cp39-abi3-macosx_11_0_arm64.whl", hash = "sha256:126df3205d6f3a93fea80c7a8a266a78c1bd8dd2fe043386bafdd7736a23e45f", size = 2732655, upload-time = "2025-06-24T10:24:41.56Z" },
    { url = "https://files.pythonhosted.org/packages/33/2b/1791eb329c07122a75b01035b1a3aa22ad139f3ce0ece1b059b506d9d9de/tokenizers-0.21.2-cp39-abi3-manylinux_2_17_aarch64.manylinux2014_aarch64.whl", hash = "sha256:4a32cd81be21168bd0d6a0f0962d60177c447a1aa1b1e48fa6ec9fc728ee0b12", size = 3019202, upload-time = "2025-06-24T10:24:31.791Z" },
    { url = "https://files.pythonhosted.org/packages/05/15/fd2d8104faa9f86ac68748e6f7ece0b5eb7983c7efc3a2c197cb98c99030/tokenizers-0.21.2-cp39-abi3-manylinux_2_17_armv7l.manylinux2014_armv7l.whl", hash = "sha256:8bd8999538c405133c2ab999b83b17c08b7fc1b48c1ada2469964605a709ef91", size = 2934539, upload-time = "2025-06-24T10:24:34.567Z" },
    { url = "https://files.pythonhosted.org/packages/a5/2e/53e8fd053e1f3ffbe579ca5f9546f35ac67cf0039ed357ad7ec57f5f5af0/tokenizers-0.21.2-cp39-abi3-manylinux_2_17_i686.manylinux2014_i686.whl", hash = "sha256:5e9944e61239b083a41cf8fc42802f855e1dca0f499196df37a8ce219abac6eb", size = 3248665, upload-time = "2025-06-24T10:24:39.024Z" },
    { url = "https://files.pythonhosted.org/packages/00/15/79713359f4037aa8f4d1f06ffca35312ac83629da062670e8830917e2153/tokenizers-0.21.2-cp39-abi3-manylinux_2_17_ppc64le.manylinux2014_ppc64le.whl", hash = "sha256:514cd43045c5d546f01142ff9c79a96ea69e4b5cda09e3027708cb2e6d5762ab", size = 3451305, upload-time = "2025-06-24T10:24:36.133Z" },
    { url = "https://files.pythonhosted.org/packages/38/5f/959f3a8756fc9396aeb704292777b84f02a5c6f25c3fc3ba7530db5feb2c/tokenizers-0.21.2-cp39-abi3-manylinux_2_17_s390x.manylinux2014_s390x.whl", hash = "sha256:b1b9405822527ec1e0f7d8d2fdb287a5730c3a6518189c968254a8441b21faae", size = 3214757, upload-time = "2025-06-24T10:24:37.784Z" },
    { url = "https://files.pythonhosted.org/packages/c5/74/f41a432a0733f61f3d21b288de6dfa78f7acff309c6f0f323b2833e9189f/tokenizers-0.21.2-cp39-abi3-manylinux_2_17_x86_64.manylinux2014_x86_64.whl", hash = "sha256:fed9a4d51c395103ad24f8e7eb976811c57fbec2af9f133df471afcd922e5020", size = 3121887, upload-time = "2025-06-24T10:24:40.293Z" },
    { url = "https://files.pythonhosted.org/packages/3c/6a/bc220a11a17e5d07b0dfb3b5c628621d4dcc084bccd27cfaead659963016/tokenizers-0.21.2-cp39-abi3-musllinux_1_2_aarch64.whl", hash = "sha256:2c41862df3d873665ec78b6be36fcc30a26e3d4902e9dd8608ed61d49a48bc19", size = 9091965, upload-time = "2025-06-24T10:24:44.431Z" },
    { url = "https://files.pythonhosted.org/packages/6c/bd/ac386d79c4ef20dc6f39c4706640c24823dca7ebb6f703bfe6b5f0292d88/tokenizers-0.21.2-cp39-abi3-musllinux_1_2_armv7l.whl", hash = "sha256:ed21dc7e624e4220e21758b2e62893be7101453525e3d23264081c9ef9a6d00d", size = 9053372, upload-time = "2025-06-24T10:24:46.455Z" },
    { url = "https://files.pythonhosted.org/packages/63/7b/5440bf203b2a5358f074408f7f9c42884849cd9972879e10ee6b7a8c3b3d/tokenizers-0.21.2-cp39-abi3-musllinux_1_2_i686.whl", hash = "sha256:0e73770507e65a0e0e2a1affd6b03c36e3bc4377bd10c9ccf51a82c77c0fe365", size = 9298632, upload-time = "2025-06-24T10:24:48.446Z" },
    { url = "https://files.pythonhosted.org/packages/a4/d2/faa1acac3f96a7427866e94ed4289949b2524f0c1878512516567d80563c/tokenizers-0.21.2-cp39-abi3-musllinux_1_2_x86_64.whl", hash = "sha256:106746e8aa9014a12109e58d540ad5465b4c183768ea96c03cbc24c44d329958", size = 9470074, upload-time = "2025-06-24T10:24:50.378Z" },
    { url = "https://files.pythonhosted.org/packages/d8/a5/896e1ef0707212745ae9f37e84c7d50269411aef2e9ccd0de63623feecdf/tokenizers-0.21.2-cp39-abi3-win32.whl", hash = "sha256:cabda5a6d15d620b6dfe711e1af52205266d05b379ea85a8a301b3593c60e962", size = 2330115, upload-time = "2025-06-24T10:24:55.069Z" },
    { url = "https://files.pythonhosted.org/packages/13/c3/cc2755ee10be859c4338c962a35b9a663788c0c0b50c0bdd8078fb6870cf/tokenizers-0.21.2-cp39-abi3-win_amd64.whl", hash = "sha256:58747bb898acdb1007f37a7bbe614346e98dc28708ffb66a3fd50ce169ac6c98", size = 2509918, upload-time = "2025-06-24T10:24:53.71Z" },
]

[[package]]
name = "torch"
version = "2.7.1"
source = { registry = "https://pypi.org/simple" }
dependencies = [
    { name = "filelock" },
    { name = "fsspec" },
    { name = "jinja2" },
    { name = "networkx" },
    { name = "nvidia-cublas-cu12", marker = "platform_machine == 'x86_64' and sys_platform == 'linux'" },
    { name = "nvidia-cuda-cupti-cu12", marker = "platform_machine == 'x86_64' and sys_platform == 'linux'" },
    { name = "nvidia-cuda-nvrtc-cu12", marker = "platform_machine == 'x86_64' and sys_platform == 'linux'" },
    { name = "nvidia-cuda-runtime-cu12", marker = "platform_machine == 'x86_64' and sys_platform == 'linux'" },
    { name = "nvidia-cudnn-cu12", marker = "platform_machine == 'x86_64' and sys_platform == 'linux'" },
    { name = "nvidia-cufft-cu12", marker = "platform_machine == 'x86_64' and sys_platform == 'linux'" },
    { name = "nvidia-cufile-cu12", marker = "platform_machine == 'x86_64' and sys_platform == 'linux'" },
    { name = "nvidia-curand-cu12", marker = "platform_machine == 'x86_64' and sys_platform == 'linux'" },
    { name = "nvidia-cusolver-cu12", marker = "platform_machine == 'x86_64' and sys_platform == 'linux'" },
    { name = "nvidia-cusparse-cu12", marker = "platform_machine == 'x86_64' and sys_platform == 'linux'" },
    { name = "nvidia-cusparselt-cu12", marker = "platform_machine == 'x86_64' and sys_platform == 'linux'" },
    { name = "nvidia-nccl-cu12", marker = "platform_machine == 'x86_64' and sys_platform == 'linux'" },
    { name = "nvidia-nvjitlink-cu12", marker = "platform_machine == 'x86_64' and sys_platform == 'linux'" },
    { name = "nvidia-nvtx-cu12", marker = "platform_machine == 'x86_64' and sys_platform == 'linux'" },
    { name = "setuptools" },
    { name = "sympy" },
    { name = "triton", marker = "platform_machine == 'x86_64' and sys_platform == 'linux'" },
    { name = "typing-extensions" },
]
wheels = [
    { url = "https://files.pythonhosted.org/packages/66/81/e48c9edb655ee8eb8c2a6026abdb6f8d2146abd1f150979ede807bb75dcb/torch-2.7.1-cp313-cp313-manylinux_2_28_aarch64.whl", hash = "sha256:03563603d931e70722dce0e11999d53aa80a375a3d78e6b39b9f6805ea0a8d28", size = 98946649, upload-time = "2025-06-04T17:38:43.031Z" },
    { url = "https://files.pythonhosted.org/packages/3a/24/efe2f520d75274fc06b695c616415a1e8a1021d87a13c68ff9dce733d088/torch-2.7.1-cp313-cp313-manylinux_2_28_x86_64.whl", hash = "sha256:d632f5417b6980f61404a125b999ca6ebd0b8b4bbdbb5fbbba44374ab619a412", size = 821033192, upload-time = "2025-06-04T17:38:09.146Z" },
    { url = "https://files.pythonhosted.org/packages/dd/d9/9c24d230333ff4e9b6807274f6f8d52a864210b52ec794c5def7925f4495/torch-2.7.1-cp313-cp313-win_amd64.whl", hash = "sha256:23660443e13995ee93e3d844786701ea4ca69f337027b05182f5ba053ce43b38", size = 216055668, upload-time = "2025-06-04T17:38:36.253Z" },
    { url = "https://files.pythonhosted.org/packages/95/bf/e086ee36ddcef9299f6e708d3b6c8487c1651787bb9ee2939eb2a7f74911/torch-2.7.1-cp313-cp313t-macosx_14_0_arm64.whl", hash = "sha256:0da4f4dba9f65d0d203794e619fe7ca3247a55ffdcbd17ae8fb83c8b2dc9b585", size = 68925988, upload-time = "2025-06-04T17:38:29.273Z" },
    { url = "https://files.pythonhosted.org/packages/69/6a/67090dcfe1cf9048448b31555af6efb149f7afa0a310a366adbdada32105/torch-2.7.1-cp313-cp313t-manylinux_2_28_aarch64.whl", hash = "sha256:e08d7e6f21a617fe38eeb46dd2213ded43f27c072e9165dc27300c9ef9570934", size = 99028857, upload-time = "2025-06-04T17:37:50.956Z" },
    { url = "https://files.pythonhosted.org/packages/90/1c/48b988870823d1cc381f15ec4e70ed3d65e043f43f919329b0045ae83529/torch-2.7.1-cp313-cp313t-manylinux_2_28_x86_64.whl", hash = "sha256:30207f672328a42df4f2174b8f426f354b2baa0b7cca3a0adb3d6ab5daf00dc8", size = 821098066, upload-time = "2025-06-04T17:37:33.939Z" },
    { url = "https://files.pythonhosted.org/packages/7b/eb/10050d61c9d5140c5dc04a89ed3257ef1a6b93e49dd91b95363d757071e0/torch-2.7.1-cp313-cp313t-win_amd64.whl", hash = "sha256:79042feca1c634aaf6603fe6feea8c6b30dfa140a6bbc0b973e2260c7e79a22e", size = 216336310, upload-time = "2025-06-04T17:36:09.862Z" },
    { url = "https://files.pythonhosted.org/packages/b1/29/beb45cdf5c4fc3ebe282bf5eafc8dfd925ead7299b3c97491900fe5ed844/torch-2.7.1-cp313-none-macosx_11_0_arm64.whl", hash = "sha256:988b0cbc4333618a1056d2ebad9eb10089637b659eb645434d0809d8d937b946", size = 68645708, upload-time = "2025-06-04T17:34:39.852Z" },
]

[[package]]
name = "tqdm"
version = "4.67.1"
source = { registry = "https://pypi.org/simple" }
dependencies = [
    { name = "colorama", marker = "sys_platform == 'win32'" },
]
sdist = { url = "https://files.pythonhosted.org/packages/a8/4b/29b4ef32e036bb34e4ab51796dd745cdba7ed47ad142a9f4a1eb8e0c744d/tqdm-4.67.1.tar.gz", hash = "sha256:f8aef9c52c08c13a65f30ea34f4e5aac3fd1a34959879d7e59e63027286627f2", size = 169737, upload-time = "2024-11-24T20:12:22.481Z" }
wheels = [
    { url = "https://files.pythonhosted.org/packages/d0/30/dc54f88dd4a2b5dc8a0279bdd7270e735851848b762aeb1c1184ed1f6b14/tqdm-4.67.1-py3-none-any.whl", hash = "sha256:26445eca388f82e72884e0d580d5464cd801a3ea01e63e5601bdff9ba6a48de2", size = 78540, upload-time = "2024-11-24T20:12:19.698Z" },
]

[[package]]
name = "transformers"
version = "4.53.2"
source = { registry = "https://pypi.org/simple" }
dependencies = [
    { name = "filelock" },
    { name = "huggingface-hub" },
    { name = "numpy" },
    { name = "packaging" },
    { name = "pyyaml" },
    { name = "regex" },
    { name = "requests" },
    { name = "safetensors" },
    { name = "tokenizers" },
    { name = "tqdm" },
]
sdist = { url = "https://files.pythonhosted.org/packages/4c/67/80f51466ec447028fd84469b208eb742533ce06cc8fad2e3181380199e5c/transformers-4.53.2.tar.gz", hash = "sha256:6c3ed95edfb1cba71c4245758f1b4878c93bf8cde77d076307dacb2cbbd72be2", size = 9201233, upload-time = "2025-07-11T12:39:08.742Z" }
wheels = [
    { url = "https://files.pythonhosted.org/packages/96/88/beb33a79a382fcd2aed0be5222bdc47f41e4bfe7aaa90ae1374f1d8ea2af/transformers-4.53.2-py3-none-any.whl", hash = "sha256:db8f4819bb34f000029c73c3c557e7d06fc1b8e612ec142eecdae3947a9c78bf", size = 10826609, upload-time = "2025-07-11T12:39:05.461Z" },
]

[[package]]
name = "triton"
version = "3.3.1"
source = { registry = "https://pypi.org/simple" }
dependencies = [
    { name = "setuptools" },
]
wheels = [
    { url = "https://files.pythonhosted.org/packages/74/1f/dfb531f90a2d367d914adfee771babbd3f1a5b26c3f5fbc458dee21daa78/triton-3.3.1-cp313-cp313-manylinux_2_27_x86_64.manylinux_2_28_x86_64.whl", hash = "sha256:b89d846b5a4198317fec27a5d3a609ea96b6d557ff44b56c23176546023c4240", size = 155673035, upload-time = "2025-05-29T23:40:02.468Z" },
    { url = "https://files.pythonhosted.org/packages/28/71/bd20ffcb7a64c753dc2463489a61bf69d531f308e390ad06390268c4ea04/triton-3.3.1-cp313-cp313t-manylinux_2_27_x86_64.manylinux_2_28_x86_64.whl", hash = "sha256:a3198adb9d78b77818a5388bff89fa72ff36f9da0bc689db2f0a651a67ce6a42", size = 155735832, upload-time = "2025-05-29T23:40:10.522Z" },
]

[[package]]
name = "typer"
version = "0.16.0"
source = { registry = "https://pypi.org/simple" }
dependencies = [
    { name = "click" },
    { name = "rich" },
    { name = "shellingham" },
    { name = "typing-extensions" },
]
sdist = { url = "https://files.pythonhosted.org/packages/c5/8c/7d682431efca5fd290017663ea4588bf6f2c6aad085c7f108c5dbc316e70/typer-0.16.0.tar.gz", hash = "sha256:af377ffaee1dbe37ae9440cb4e8f11686ea5ce4e9bae01b84ae7c63b87f1dd3b", size = 102625, upload-time = "2025-05-26T14:30:31.824Z" }
wheels = [
    { url = "https://files.pythonhosted.org/packages/76/42/3efaf858001d2c2913de7f354563e3a3a2f0decae3efe98427125a8f441e/typer-0.16.0-py3-none-any.whl", hash = "sha256:1f79bed11d4d02d4310e3c1b7ba594183bcedb0ac73b27a9e5f28f6fb5b98855", size = 46317, upload-time = "2025-05-26T14:30:30.523Z" },
]

[[package]]
name = "typing-extensions"
version = "4.14.1"
source = { registry = "https://pypi.org/simple" }
sdist = { url = "https://files.pythonhosted.org/packages/98/5a/da40306b885cc8c09109dc2e1abd358d5684b1425678151cdaed4731c822/typing_extensions-4.14.1.tar.gz", hash = "sha256:38b39f4aeeab64884ce9f74c94263ef78f3c22467c8724005483154c26648d36", size = 107673, upload-time = "2025-07-04T13:28:34.16Z" }
wheels = [
    { url = "https://files.pythonhosted.org/packages/b5/00/d631e67a838026495268c2f6884f3711a15a9a2a96cd244fdaea53b823fb/typing_extensions-4.14.1-py3-none-any.whl", hash = "sha256:d1e1e3b58374dc93031d6eda2420a48ea44a36c2b4766a4fdeb3710755731d76", size = 43906, upload-time = "2025-07-04T13:28:32.743Z" },
]

[[package]]
name = "typing-inspection"
version = "0.4.1"
source = { registry = "https://pypi.org/simple" }
dependencies = [
    { name = "typing-extensions" },
]
sdist = { url = "https://files.pythonhosted.org/packages/f8/b1/0c11f5058406b3af7609f121aaa6b609744687f1d158b3c3a5bf4cc94238/typing_inspection-0.4.1.tar.gz", hash = "sha256:6ae134cc0203c33377d43188d4064e9b357dba58cff3185f22924610e70a9d28", size = 75726, upload-time = "2025-05-21T18:55:23.885Z" }
wheels = [
    { url = "https://files.pythonhosted.org/packages/17/69/cd203477f944c353c31bade965f880aa1061fd6bf05ded0726ca845b6ff7/typing_inspection-0.4.1-py3-none-any.whl", hash = "sha256:389055682238f53b04f7badcb49b989835495a96700ced5dab2d8feae4b26f51", size = 14552, upload-time = "2025-05-21T18:55:22.152Z" },
]

[[package]]
name = "urllib3"
version = "2.5.0"
source = { registry = "https://pypi.org/simple" }
sdist = { url = "https://files.pythonhosted.org/packages/15/22/9ee70a2574a4f4599c47dd506532914ce044817c7752a79b6a51286319bc/urllib3-2.5.0.tar.gz", hash = "sha256:3fc47733c7e419d4bc3f6b3dc2b4f890bb743906a30d56ba4a5bfa4bbff92760", size = 393185, upload-time = "2025-06-18T14:07:41.644Z" }
wheels = [
    { url = "https://files.pythonhosted.org/packages/a7/c2/fe1e52489ae3122415c51f387e221dd0773709bad6c6cdaa599e8a2c5185/urllib3-2.5.0-py3-none-any.whl", hash = "sha256:e6b01673c0fa6a13e374b50871808eb3bf7046c4b125b216f6bf1cc604cff0dc", size = 129795, upload-time = "2025-06-18T14:07:40.39Z" },
]

[[package]]
name = "uvicorn"
version = "0.35.0"
source = { registry = "https://pypi.org/simple" }
dependencies = [
    { name = "click" },
    { name = "h11" },
]
sdist = { url = "https://files.pythonhosted.org/packages/5e/42/e0e305207bb88c6b8d3061399c6a961ffe5fbb7e2aa63c9234df7259e9cd/uvicorn-0.35.0.tar.gz", hash = "sha256:bc662f087f7cf2ce11a1d7fd70b90c9f98ef2e2831556dd078d131b96cc94a01", size = 78473, upload-time = "2025-06-28T16:15:46.058Z" }
wheels = [
    { url = "https://files.pythonhosted.org/packages/d2/e2/dc81b1bd1dcfe91735810265e9d26bc8ec5da45b4c0f6237e286819194c3/uvicorn-0.35.0-py3-none-any.whl", hash = "sha256:197535216b25ff9b785e29a0b79199f55222193d47f820816e7da751e9bc8d4a", size = 66406, upload-time = "2025-06-28T16:15:44.816Z" },
]

[package.optional-dependencies]
standard = [
    { name = "colorama", marker = "sys_platform == 'win32'" },
    { name = "httptools" },
    { name = "python-dotenv" },
    { name = "pyyaml" },
    { name = "uvloop", marker = "platform_python_implementation != 'PyPy' and sys_platform != 'cygwin' and sys_platform != 'win32'" },
    { name = "watchfiles" },
    { name = "websockets" },
]

[[package]]
name = "uvloop"
version = "0.21.0"
source = { registry = "https://pypi.org/simple" }
sdist = { url = "https://files.pythonhosted.org/packages/af/c0/854216d09d33c543f12a44b393c402e89a920b1a0a7dc634c42de91b9cf6/uvloop-0.21.0.tar.gz", hash = "sha256:3bf12b0fda68447806a7ad847bfa591613177275d35b6724b1ee573faa3704e3", size = 2492741, upload-time = "2024-10-14T23:38:35.489Z" }
wheels = [
    { url = "https://files.pythonhosted.org/packages/3f/8d/2cbef610ca21539f0f36e2b34da49302029e7c9f09acef0b1c3b5839412b/uvloop-0.21.0-cp313-cp313-macosx_10_13_universal2.whl", hash = "sha256:bfd55dfcc2a512316e65f16e503e9e450cab148ef11df4e4e679b5e8253a5281", size = 1468123, upload-time = "2024-10-14T23:38:00.688Z" },
    { url = "https://files.pythonhosted.org/packages/93/0d/b0038d5a469f94ed8f2b2fce2434a18396d8fbfb5da85a0a9781ebbdec14/uvloop-0.21.0-cp313-cp313-macosx_10_13_x86_64.whl", hash = "sha256:787ae31ad8a2856fc4e7c095341cccc7209bd657d0e71ad0dc2ea83c4a6fa8af", size = 819325, upload-time = "2024-10-14T23:38:02.309Z" },
    { url = "https://files.pythonhosted.org/packages/50/94/0a687f39e78c4c1e02e3272c6b2ccdb4e0085fda3b8352fecd0410ccf915/uvloop-0.21.0-cp313-cp313-manylinux_2_17_aarch64.manylinux2014_aarch64.whl", hash = "sha256:5ee4d4ef48036ff6e5cfffb09dd192c7a5027153948d85b8da7ff705065bacc6", size = 4582806, upload-time = "2024-10-14T23:38:04.711Z" },
    { url = "https://files.pythonhosted.org/packages/d2/19/f5b78616566ea68edd42aacaf645adbf71fbd83fc52281fba555dc27e3f1/uvloop-0.21.0-cp313-cp313-manylinux_2_17_x86_64.manylinux2014_x86_64.whl", hash = "sha256:f3df876acd7ec037a3d005b3ab85a7e4110422e4d9c1571d4fc89b0fc41b6816", size = 4701068, upload-time = "2024-10-14T23:38:06.385Z" },
    { url = "https://files.pythonhosted.org/packages/47/57/66f061ee118f413cd22a656de622925097170b9380b30091b78ea0c6ea75/uvloop-0.21.0-cp313-cp313-musllinux_1_2_aarch64.whl", hash = "sha256:bd53ecc9a0f3d87ab847503c2e1552b690362e005ab54e8a48ba97da3924c0dc", size = 4454428, upload-time = "2024-10-14T23:38:08.416Z" },
    { url = "https://files.pythonhosted.org/packages/63/9a/0962b05b308494e3202d3f794a6e85abe471fe3cafdbcf95c2e8c713aabd/uvloop-0.21.0-cp313-cp313-musllinux_1_2_x86_64.whl", hash = "sha256:a5c39f217ab3c663dc699c04cbd50c13813e31d917642d459fdcec07555cc553", size = 4660018, upload-time = "2024-10-14T23:38:10.888Z" },
]

[[package]]
name = "watchfiles"
version = "1.1.0"
source = { registry = "https://pypi.org/simple" }
dependencies = [
    { name = "anyio" },
]
sdist = { url = "https://files.pythonhosted.org/packages/2a/9a/d451fcc97d029f5812e898fd30a53fd8c15c7bbd058fd75cfc6beb9bd761/watchfiles-1.1.0.tar.gz", hash = "sha256:693ed7ec72cbfcee399e92c895362b6e66d63dac6b91e2c11ae03d10d503e575", size = 94406, upload-time = "2025-06-15T19:06:59.42Z" }
wheels = [
    { url = "https://files.pythonhosted.org/packages/d3/42/fae874df96595556a9089ade83be34a2e04f0f11eb53a8dbf8a8a5e562b4/watchfiles-1.1.0-cp313-cp313-macosx_10_12_x86_64.whl", hash = "sha256:5007f860c7f1f8df471e4e04aaa8c43673429047d63205d1630880f7637bca30", size = 402004, upload-time = "2025-06-15T19:05:38.499Z" },
    { url = "https://files.pythonhosted.org/packages/fa/55/a77e533e59c3003d9803c09c44c3651224067cbe7fb5d574ddbaa31e11ca/watchfiles-1.1.0-cp313-cp313-macosx_11_0_arm64.whl", hash = "sha256:20ecc8abbd957046f1fe9562757903f5eaf57c3bce70929fda6c7711bb58074a", size = 393671, upload-time = "2025-06-15T19:05:39.52Z" },
    { url = "https://files.pythonhosted.org/packages/05/68/b0afb3f79c8e832e6571022611adbdc36e35a44e14f129ba09709aa4bb7a/watchfiles-1.1.0-cp313-cp313-manylinux_2_17_aarch64.manylinux2014_aarch64.whl", hash = "sha256:f2f0498b7d2a3c072766dba3274fe22a183dbea1f99d188f1c6c72209a1063dc", size = 449772, upload-time = "2025-06-15T19:05:40.897Z" },
    { url = "https://files.pythonhosted.org/packages/ff/05/46dd1f6879bc40e1e74c6c39a1b9ab9e790bf1f5a2fe6c08b463d9a807f4/watchfiles-1.1.0-cp313-cp313-manylinux_2_17_armv7l.manylinux2014_armv7l.whl", hash = "sha256:239736577e848678e13b201bba14e89718f5c2133dfd6b1f7846fa1b58a8532b", size = 456789, upload-time = "2025-06-15T19:05:42.045Z" },
    { url = "https://files.pythonhosted.org/packages/8b/ca/0eeb2c06227ca7f12e50a47a3679df0cd1ba487ea19cf844a905920f8e95/watchfiles-1.1.0-cp313-cp313-manylinux_2_17_i686.manylinux2014_i686.whl", hash = "sha256:eff4b8d89f444f7e49136dc695599a591ff769300734446c0a86cba2eb2f9895", size = 482551, upload-time = "2025-06-15T19:05:43.781Z" },
    { url = "https://files.pythonhosted.org/packages/31/47/2cecbd8694095647406645f822781008cc524320466ea393f55fe70eed3b/watchfiles-1.1.0-cp313-cp313-manylinux_2_17_ppc64le.manylinux2014_ppc64le.whl", hash = "sha256:12b0a02a91762c08f7264e2e79542f76870c3040bbc847fb67410ab81474932a", size = 597420, upload-time = "2025-06-15T19:05:45.244Z" },
    { url = "https://files.pythonhosted.org/packages/d9/7e/82abc4240e0806846548559d70f0b1a6dfdca75c1b4f9fa62b504ae9b083/watchfiles-1.1.0-cp313-cp313-manylinux_2_17_s390x.manylinux2014_s390x.whl", hash = "sha256:29e7bc2eee15cbb339c68445959108803dc14ee0c7b4eea556400131a8de462b", size = 477950, upload-time = "2025-06-15T19:05:46.332Z" },
    { url = "https://files.pythonhosted.org/packages/25/0d/4d564798a49bf5482a4fa9416dea6b6c0733a3b5700cb8a5a503c4b15853/watchfiles-1.1.0-cp313-cp313-manylinux_2_17_x86_64.manylinux2014_x86_64.whl", hash = "sha256:d9481174d3ed982e269c090f780122fb59cee6c3796f74efe74e70f7780ed94c", size = 451706, upload-time = "2025-06-15T19:05:47.459Z" },
    { url = "https://files.pythonhosted.org/packages/81/b5/5516cf46b033192d544102ea07c65b6f770f10ed1d0a6d388f5d3874f6e4/watchfiles-1.1.0-cp313-cp313-musllinux_1_1_aarch64.whl", hash = "sha256:80f811146831c8c86ab17b640801c25dc0a88c630e855e2bef3568f30434d52b", size = 625814, upload-time = "2025-06-15T19:05:48.654Z" },
    { url = "https://files.pythonhosted.org/packages/0c/dd/7c1331f902f30669ac3e754680b6edb9a0dd06dea5438e61128111fadd2c/watchfiles-1.1.0-cp313-cp313-musllinux_1_1_x86_64.whl", hash = "sha256:60022527e71d1d1fda67a33150ee42869042bce3d0fcc9cc49be009a9cded3fb", size = 622820, upload-time = "2025-06-15T19:05:50.088Z" },
    { url = "https://files.pythonhosted.org/packages/1b/14/36d7a8e27cd128d7b1009e7715a7c02f6c131be9d4ce1e5c3b73d0e342d8/watchfiles-1.1.0-cp313-cp313-win32.whl", hash = "sha256:32d6d4e583593cb8576e129879ea0991660b935177c0f93c6681359b3654bfa9", size = 279194, upload-time = "2025-06-15T19:05:51.186Z" },
    { url = "https://files.pythonhosted.org/packages/25/41/2dd88054b849aa546dbeef5696019c58f8e0774f4d1c42123273304cdb2e/watchfiles-1.1.0-cp313-cp313-win_amd64.whl", hash = "sha256:f21af781a4a6fbad54f03c598ab620e3a77032c5878f3d780448421a6e1818c7", size = 292349, upload-time = "2025-06-15T19:05:52.201Z" },
    { url = "https://files.pythonhosted.org/packages/c8/cf/421d659de88285eb13941cf11a81f875c176f76a6d99342599be88e08d03/watchfiles-1.1.0-cp313-cp313-win_arm64.whl", hash = "sha256:5366164391873ed76bfdf618818c82084c9db7fac82b64a20c44d335eec9ced5", size = 283836, upload-time = "2025-06-15T19:05:53.265Z" },
    { url = "https://files.pythonhosted.org/packages/45/10/6faf6858d527e3599cc50ec9fcae73590fbddc1420bd4fdccfebffeedbc6/watchfiles-1.1.0-cp313-cp313t-macosx_10_12_x86_64.whl", hash = "sha256:17ab167cca6339c2b830b744eaf10803d2a5b6683be4d79d8475d88b4a8a4be1", size = 400343, upload-time = "2025-06-15T19:05:54.252Z" },
    { url = "https://files.pythonhosted.org/packages/03/20/5cb7d3966f5e8c718006d0e97dfe379a82f16fecd3caa7810f634412047a/watchfiles-1.1.0-cp313-cp313t-macosx_11_0_arm64.whl", hash = "sha256:328dbc9bff7205c215a7807da7c18dce37da7da718e798356212d22696404339", size = 392916, upload-time = "2025-06-15T19:05:55.264Z" },
    { url = "https://files.pythonhosted.org/packages/8c/07/d8f1176328fa9e9581b6f120b017e286d2a2d22ae3f554efd9515c8e1b49/watchfiles-1.1.0-cp313-cp313t-manylinux_2_17_aarch64.manylinux2014_aarch64.whl", hash = "sha256:f7208ab6e009c627b7557ce55c465c98967e8caa8b11833531fdf95799372633", size = 449582, upload-time = "2025-06-15T19:05:56.317Z" },
    { url = "https://files.pythonhosted.org/packages/66/e8/80a14a453cf6038e81d072a86c05276692a1826471fef91df7537dba8b46/watchfiles-1.1.0-cp313-cp313t-manylinux_2_17_armv7l.manylinux2014_armv7l.whl", hash = "sha256:a8f6f72974a19efead54195bc9bed4d850fc047bb7aa971268fd9a8387c89011", size = 456752, upload-time = "2025-06-15T19:05:57.359Z" },
    { url = "https://files.pythonhosted.org/packages/5a/25/0853b3fe0e3c2f5af9ea60eb2e781eade939760239a72c2d38fc4cc335f6/watchfiles-1.1.0-cp313-cp313t-manylinux_2_17_i686.manylinux2014_i686.whl", hash = "sha256:d181ef50923c29cf0450c3cd47e2f0557b62218c50b2ab8ce2ecaa02bd97e670", size = 481436, upload-time = "2025-06-15T19:05:58.447Z" },
    { url = "https://files.pythonhosted.org/packages/fe/9e/4af0056c258b861fbb29dcb36258de1e2b857be4a9509e6298abcf31e5c9/watchfiles-1.1.0-cp313-cp313t-manylinux_2_17_ppc64le.manylinux2014_ppc64le.whl", hash = "sha256:adb4167043d3a78280d5d05ce0ba22055c266cf8655ce942f2fb881262ff3cdf", size = 596016, upload-time = "2025-06-15T19:05:59.59Z" },
    { url = "https://files.pythonhosted.org/packages/c5/fa/95d604b58aa375e781daf350897aaaa089cff59d84147e9ccff2447c8294/watchfiles-1.1.0-cp313-cp313t-manylinux_2_17_s390x.manylinux2014_s390x.whl", hash = "sha256:8c5701dc474b041e2934a26d31d39f90fac8a3dee2322b39f7729867f932b1d4", size = 476727, upload-time = "2025-06-15T19:06:01.086Z" },
    { url = "https://files.pythonhosted.org/packages/65/95/fe479b2664f19be4cf5ceeb21be05afd491d95f142e72d26a42f41b7c4f8/watchfiles-1.1.0-cp313-cp313t-manylinux_2_17_x86_64.manylinux2014_x86_64.whl", hash = "sha256:b067915e3c3936966a8607f6fe5487df0c9c4afb85226613b520890049deea20", size = 451864, upload-time = "2025-06-15T19:06:02.144Z" },
    { url = "https://files.pythonhosted.org/packages/d3/8a/3c4af14b93a15ce55901cd7a92e1a4701910f1768c78fb30f61d2b79785b/watchfiles-1.1.0-cp313-cp313t-musllinux_1_1_aarch64.whl", hash = "sha256:9c733cda03b6d636b4219625a4acb5c6ffb10803338e437fb614fef9516825ef", size = 625626, upload-time = "2025-06-15T19:06:03.578Z" },
    { url = "https://files.pythonhosted.org/packages/da/f5/cf6aa047d4d9e128f4b7cde615236a915673775ef171ff85971d698f3c2c/watchfiles-1.1.0-cp313-cp313t-musllinux_1_1_x86_64.whl", hash = "sha256:cc08ef8b90d78bfac66f0def80240b0197008e4852c9f285907377b2947ffdcb", size = 622744, upload-time = "2025-06-15T19:06:05.066Z" },
    { url = "https://files.pythonhosted.org/packages/2c/00/70f75c47f05dea6fd30df90f047765f6fc2d6eb8b5a3921379b0b04defa2/watchfiles-1.1.0-cp314-cp314-macosx_10_12_x86_64.whl", hash = "sha256:9974d2f7dc561cce3bb88dfa8eb309dab64c729de85fba32e98d75cf24b66297", size = 402114, upload-time = "2025-06-15T19:06:06.186Z" },
    { url = "https://files.pythonhosted.org/packages/53/03/acd69c48db4a1ed1de26b349d94077cca2238ff98fd64393f3e97484cae6/watchfiles-1.1.0-cp314-cp314-macosx_11_0_arm64.whl", hash = "sha256:c68e9f1fcb4d43798ad8814c4c1b61547b014b667216cb754e606bfade587018", size = 393879, upload-time = "2025-06-15T19:06:07.369Z" },
    { url = "https://files.pythonhosted.org/packages/2f/c8/a9a2a6f9c8baa4eceae5887fecd421e1b7ce86802bcfc8b6a942e2add834/watchfiles-1.1.0-cp314-cp314-manylinux_2_17_aarch64.manylinux2014_aarch64.whl", hash = "sha256:95ab1594377effac17110e1352989bdd7bdfca9ff0e5eeccd8c69c5389b826d0", size = 450026, upload-time = "2025-06-15T19:06:08.476Z" },
    { url = "https://files.pythonhosted.org/packages/fe/51/d572260d98388e6e2b967425c985e07d47ee6f62e6455cefb46a6e06eda5/watchfiles-1.1.0-cp314-cp314-manylinux_2_17_armv7l.manylinux2014_armv7l.whl", hash = "sha256:fba9b62da882c1be1280a7584ec4515d0a6006a94d6e5819730ec2eab60ffe12", size = 457917, upload-time = "2025-06-15T19:06:09.988Z" },
    { url = "https://files.pythonhosted.org/packages/c6/2d/4258e52917bf9f12909b6ec314ff9636276f3542f9d3807d143f27309104/watchfiles-1.1.0-cp314-cp314-manylinux_2_17_i686.manylinux2014_i686.whl", hash = "sha256:3434e401f3ce0ed6b42569128b3d1e3af773d7ec18751b918b89cd49c14eaafb", size = 483602, upload-time = "2025-06-15T19:06:11.088Z" },
    { url = "https://files.pythonhosted.org/packages/84/99/bee17a5f341a4345fe7b7972a475809af9e528deba056f8963d61ea49f75/watchfiles-1.1.0-cp314-cp314-manylinux_2_17_ppc64le.manylinux2014_ppc64le.whl", hash = "sha256:fa257a4d0d21fcbca5b5fcba9dca5a78011cb93c0323fb8855c6d2dfbc76eb77", size = 596758, upload-time = "2025-06-15T19:06:12.197Z" },
    { url = "https://files.pythonhosted.org/packages/40/76/e4bec1d59b25b89d2b0716b41b461ed655a9a53c60dc78ad5771fda5b3e6/watchfiles-1.1.0-cp314-cp314-manylinux_2_17_s390x.manylinux2014_s390x.whl", hash = "sha256:7fd1b3879a578a8ec2076c7961076df540b9af317123f84569f5a9ddee64ce92", size = 477601, upload-time = "2025-06-15T19:06:13.391Z" },
    { url = "https://files.pythonhosted.org/packages/1f/fa/a514292956f4a9ce3c567ec0c13cce427c158e9f272062685a8a727d08fc/watchfiles-1.1.0-cp314-cp314-manylinux_2_17_x86_64.manylinux2014_x86_64.whl", hash = "sha256:62cc7a30eeb0e20ecc5f4bd113cd69dcdb745a07c68c0370cea919f373f65d9e", size = 451936, upload-time = "2025-06-15T19:06:14.656Z" },
    { url = "https://files.pythonhosted.org/packages/32/5d/c3bf927ec3bbeb4566984eba8dd7a8eb69569400f5509904545576741f88/watchfiles-1.1.0-cp314-cp314-musllinux_1_1_aarch64.whl", hash = "sha256:891c69e027748b4a73847335d208e374ce54ca3c335907d381fde4e41661b13b", size = 626243, upload-time = "2025-06-15T19:06:16.232Z" },
    { url = "https://files.pythonhosted.org/packages/e6/65/6e12c042f1a68c556802a84d54bb06d35577c81e29fba14019562479159c/watchfiles-1.1.0-cp314-cp314-musllinux_1_1_x86_64.whl", hash = "sha256:12fe8eaffaf0faa7906895b4f8bb88264035b3f0243275e0bf24af0436b27259", size = 623073, upload-time = "2025-06-15T19:06:17.457Z" },
    { url = "https://files.pythonhosted.org/packages/89/ab/7f79d9bf57329e7cbb0a6fd4c7bd7d0cee1e4a8ef0041459f5409da3506c/watchfiles-1.1.0-cp314-cp314t-macosx_10_12_x86_64.whl", hash = "sha256:bfe3c517c283e484843cb2e357dd57ba009cff351edf45fb455b5fbd1f45b15f", size = 400872, upload-time = "2025-06-15T19:06:18.57Z" },
    { url = "https://files.pythonhosted.org/packages/df/d5/3f7bf9912798e9e6c516094db6b8932df53b223660c781ee37607030b6d3/watchfiles-1.1.0-cp314-cp314t-macosx_11_0_arm64.whl", hash = "sha256:a9ccbf1f129480ed3044f540c0fdbc4ee556f7175e5ab40fe077ff6baf286d4e", size = 392877, upload-time = "2025-06-15T19:06:19.55Z" },
    { url = "https://files.pythonhosted.org/packages/0d/c5/54ec7601a2798604e01c75294770dbee8150e81c6e471445d7601610b495/watchfiles-1.1.0-cp314-cp314t-manylinux_2_17_aarch64.manylinux2014_aarch64.whl", hash = "sha256:ba0e3255b0396cac3cc7bbace76404dd72b5438bf0d8e7cefa2f79a7f3649caa", size = 449645, upload-time = "2025-06-15T19:06:20.66Z" },
    { url = "https://files.pythonhosted.org/packages/0a/04/c2f44afc3b2fce21ca0b7802cbd37ed90a29874f96069ed30a36dfe57c2b/watchfiles-1.1.0-cp314-cp314t-manylinux_2_17_armv7l.manylinux2014_armv7l.whl", hash = "sha256:4281cd9fce9fc0a9dbf0fc1217f39bf9cf2b4d315d9626ef1d4e87b84699e7e8", size = 457424, upload-time = "2025-06-15T19:06:21.712Z" },
    { url = "https://files.pythonhosted.org/packages/9f/b0/eec32cb6c14d248095261a04f290636da3df3119d4040ef91a4a50b29fa5/watchfiles-1.1.0-cp314-cp314t-manylinux_2_17_i686.manylinux2014_i686.whl", hash = "sha256:6d2404af8db1329f9a3c9b79ff63e0ae7131986446901582067d9304ae8aaf7f", size = 481584, upload-time = "2025-06-15T19:06:22.777Z" },
    { url = "https://files.pythonhosted.org/packages/d1/e2/ca4bb71c68a937d7145aa25709e4f5d68eb7698a25ce266e84b55d591bbd/watchfiles-1.1.0-cp314-cp314t-manylinux_2_17_ppc64le.manylinux2014_ppc64le.whl", hash = "sha256:e78b6ed8165996013165eeabd875c5dfc19d41b54f94b40e9fff0eb3193e5e8e", size = 596675, upload-time = "2025-06-15T19:06:24.226Z" },
    { url = "https://files.pythonhosted.org/packages/a1/dd/b0e4b7fb5acf783816bc950180a6cd7c6c1d2cf7e9372c0ea634e722712b/watchfiles-1.1.0-cp314-cp314t-manylinux_2_17_s390x.manylinux2014_s390x.whl", hash = "sha256:249590eb75ccc117f488e2fabd1bfa33c580e24b96f00658ad88e38844a040bb", size = 477363, upload-time = "2025-06-15T19:06:25.42Z" },
    { url = "https://files.pythonhosted.org/packages/69/c4/088825b75489cb5b6a761a4542645718893d395d8c530b38734f19da44d2/watchfiles-1.1.0-cp314-cp314t-manylinux_2_17_x86_64.manylinux2014_x86_64.whl", hash = "sha256:d05686b5487cfa2e2c28ff1aa370ea3e6c5accfe6435944ddea1e10d93872147", size = 452240, upload-time = "2025-06-15T19:06:26.552Z" },
    { url = "https://files.pythonhosted.org/packages/10/8c/22b074814970eeef43b7c44df98c3e9667c1f7bf5b83e0ff0201b0bd43f9/watchfiles-1.1.0-cp314-cp314t-musllinux_1_1_aarch64.whl", hash = "sha256:d0e10e6f8f6dc5762adee7dece33b722282e1f59aa6a55da5d493a97282fedd8", size = 625607, upload-time = "2025-06-15T19:06:27.606Z" },
    { url = "https://files.pythonhosted.org/packages/32/fa/a4f5c2046385492b2273213ef815bf71a0d4c1943b784fb904e184e30201/watchfiles-1.1.0-cp314-cp314t-musllinux_1_1_x86_64.whl", hash = "sha256:af06c863f152005c7592df1d6a7009c836a247c9d8adb78fef8575a5a98699db", size = 623315, upload-time = "2025-06-15T19:06:29.076Z" },
]

[[package]]
name = "websocket-client"
version = "1.8.0"
source = { registry = "https://pypi.org/simple" }
sdist = { url = "https://files.pythonhosted.org/packages/e6/30/fba0d96b4b5fbf5948ed3f4681f7da2f9f64512e1d303f94b4cc174c24a5/websocket_client-1.8.0.tar.gz", hash = "sha256:3239df9f44da632f96012472805d40a23281a991027ce11d2f45a6f24ac4c3da", size = 54648, upload-time = "2024-04-23T22:16:16.976Z" }
wheels = [
    { url = "https://files.pythonhosted.org/packages/5a/84/44687a29792a70e111c5c477230a72c4b957d88d16141199bf9acb7537a3/websocket_client-1.8.0-py3-none-any.whl", hash = "sha256:17b44cc997f5c498e809b22cdf2d9c7a9e71c02c8cc2b6c56e7c2d1239bfa526", size = 58826, upload-time = "2024-04-23T22:16:14.422Z" },
]

[[package]]
name = "websockets"
version = "15.0.1"
source = { registry = "https://pypi.org/simple" }
sdist = { url = "https://files.pythonhosted.org/packages/21/e6/26d09fab466b7ca9c7737474c52be4f76a40301b08362eb2dbc19dcc16c1/websockets-15.0.1.tar.gz", hash = "sha256:82544de02076bafba038ce055ee6412d68da13ab47f0c60cab827346de828dee", size = 177016, upload-time = "2025-03-05T20:03:41.606Z" }
wheels = [
    { url = "https://files.pythonhosted.org/packages/cb/9f/51f0cf64471a9d2b4d0fc6c534f323b664e7095640c34562f5182e5a7195/websockets-15.0.1-cp313-cp313-macosx_10_13_universal2.whl", hash = "sha256:ee443ef070bb3b6ed74514f5efaa37a252af57c90eb33b956d35c8e9c10a1931", size = 175440, upload-time = "2025-03-05T20:02:36.695Z" },
    { url = "https://files.pythonhosted.org/packages/8a/05/aa116ec9943c718905997412c5989f7ed671bc0188ee2ba89520e8765d7b/websockets-15.0.1-cp313-cp313-macosx_10_13_x86_64.whl", hash = "sha256:5a939de6b7b4e18ca683218320fc67ea886038265fd1ed30173f5ce3f8e85675", size = 173098, upload-time = "2025-03-05T20:02:37.985Z" },
    { url = "https://files.pythonhosted.org/packages/ff/0b/33cef55ff24f2d92924923c99926dcce78e7bd922d649467f0eda8368923/websockets-15.0.1-cp313-cp313-macosx_11_0_arm64.whl", hash = "sha256:746ee8dba912cd6fc889a8147168991d50ed70447bf18bcda7039f7d2e3d9151", size = 173329, upload-time = "2025-03-05T20:02:39.298Z" },
    { url = "https://files.pythonhosted.org/packages/31/1d/063b25dcc01faa8fada1469bdf769de3768b7044eac9d41f734fd7b6ad6d/websockets-15.0.1-cp313-cp313-manylinux_2_17_aarch64.manylinux2014_aarch64.whl", hash = "sha256:595b6c3969023ecf9041b2936ac3827e4623bfa3ccf007575f04c5a6aa318c22", size = 183111, upload-time = "2025-03-05T20:02:40.595Z" },
    { url = "https://files.pythonhosted.org/packages/93/53/9a87ee494a51bf63e4ec9241c1ccc4f7c2f45fff85d5bde2ff74fcb68b9e/websockets-15.0.1-cp313-cp313-manylinux_2_5_i686.manylinux1_i686.manylinux_2_17_i686.manylinux2014_i686.whl", hash = "sha256:3c714d2fc58b5ca3e285461a4cc0c9a66bd0e24c5da9911e30158286c9b5be7f", size = 182054, upload-time = "2025-03-05T20:02:41.926Z" },
    { url = "https://files.pythonhosted.org/packages/ff/b2/83a6ddf56cdcbad4e3d841fcc55d6ba7d19aeb89c50f24dd7e859ec0805f/websockets-15.0.1-cp313-cp313-manylinux_2_5_x86_64.manylinux1_x86_64.manylinux_2_17_x86_64.manylinux2014_x86_64.whl", hash = "sha256:0f3c1e2ab208db911594ae5b4f79addeb3501604a165019dd221c0bdcabe4db8", size = 182496, upload-time = "2025-03-05T20:02:43.304Z" },
    { url = "https://files.pythonhosted.org/packages/98/41/e7038944ed0abf34c45aa4635ba28136f06052e08fc2168520bb8b25149f/websockets-15.0.1-cp313-cp313-musllinux_1_2_aarch64.whl", hash = "sha256:229cf1d3ca6c1804400b0a9790dc66528e08a6a1feec0d5040e8b9eb14422375", size = 182829, upload-time = "2025-03-05T20:02:48.812Z" },
    { url = "https://files.pythonhosted.org/packages/e0/17/de15b6158680c7623c6ef0db361da965ab25d813ae54fcfeae2e5b9ef910/websockets-15.0.1-cp313-cp313-musllinux_1_2_i686.whl", hash = "sha256:756c56e867a90fb00177d530dca4b097dd753cde348448a1012ed6c5131f8b7d", size = 182217, upload-time = "2025-03-05T20:02:50.14Z" },
    { url = "https://files.pythonhosted.org/packages/33/2b/1f168cb6041853eef0362fb9554c3824367c5560cbdaad89ac40f8c2edfc/websockets-15.0.1-cp313-cp313-musllinux_1_2_x86_64.whl", hash = "sha256:558d023b3df0bffe50a04e710bc87742de35060580a293c2a984299ed83bc4e4", size = 182195, upload-time = "2025-03-05T20:02:51.561Z" },
    { url = "https://files.pythonhosted.org/packages/86/eb/20b6cdf273913d0ad05a6a14aed4b9a85591c18a987a3d47f20fa13dcc47/websockets-15.0.1-cp313-cp313-win32.whl", hash = "sha256:ba9e56e8ceeeedb2e080147ba85ffcd5cd0711b89576b83784d8605a7df455fa", size = 176393, upload-time = "2025-03-05T20:02:53.814Z" },
    { url = "https://files.pythonhosted.org/packages/1b/6c/c65773d6cab416a64d191d6ee8a8b1c68a09970ea6909d16965d26bfed1e/websockets-15.0.1-cp313-cp313-win_amd64.whl", hash = "sha256:e09473f095a819042ecb2ab9465aee615bd9c2028e4ef7d933600a8401c79561", size = 176837, upload-time = "2025-03-05T20:02:55.237Z" },
    { url = "https://files.pythonhosted.org/packages/fa/a8/5b41e0da817d64113292ab1f8247140aac61cbf6cfd085d6a0fa77f4984f/websockets-15.0.1-py3-none-any.whl", hash = "sha256:f7a866fbc1e97b5c617ee4116daaa09b722101d4a3c170c787450ba409f9736f", size = 169743, upload-time = "2025-03-05T20:03:39.41Z" },
]

[[package]]
name = "zipp"
version = "3.23.0"
source = { registry = "https://pypi.org/simple" }
sdist = { url = "https://files.pythonhosted.org/packages/e3/02/0f2892c661036d50ede074e376733dca2ae7c6eb617489437771209d4180/zipp-3.23.0.tar.gz", hash = "sha256:a07157588a12518c9d4034df3fbbee09c814741a33ff63c05fa29d26a2404166", size = 25547, upload-time = "2025-06-08T17:06:39.4Z" }
wheels = [
    { url = "https://files.pythonhosted.org/packages/2e/54/647ade08bf0db230bfea292f893923872fd20be6ac6f53b2b936ba839d75/zipp-3.23.0-py3-none-any.whl", hash = "sha256:071652d6115ed432f5ce1d34c336c0adfd6a884660d1e9712a256d3d3bd4b14e", size = 10276, upload-time = "2025-06-08T17:06:38.034Z" },
]<|MERGE_RESOLUTION|>--- conflicted
+++ resolved
@@ -1363,18 +1363,6 @@
 sdist = { url = "https://files.pythonhosted.org/packages/a3/5c/00a0e072241553e1a7496d638deababa67c5058571567b92a7eaa258397c/pytest-8.4.2.tar.gz", hash = "sha256:86c0d0b93306b961d58d62a4db4879f27fe25513d4b969df351abdddb3c30e01", size = 1519618, upload-time = "2025-09-04T14:34:22.711Z" }
 wheels = [
     { url = "https://files.pythonhosted.org/packages/a8/a4/20da314d277121d6534b3a980b29035dcd51e6744bd79075a6ce8fa4eb8d/pytest-8.4.2-py3-none-any.whl", hash = "sha256:872f880de3fc3a5bdc88a11b39c9710c3497a547cfa9320bc3c5e62fbf272e79", size = 365750, upload-time = "2025-09-04T14:34:20.226Z" },
-]
-
-[[package]]
-name = "pytest-asyncio"
-version = "1.2.0"
-source = { registry = "https://pypi.org/simple" }
-dependencies = [
-    { name = "pytest" },
-]
-sdist = { url = "https://files.pythonhosted.org/packages/42/86/9e3c5f48f7b7b638b216e4b9e645f54d199d7abbbab7a64a13b4e12ba10f/pytest_asyncio-1.2.0.tar.gz", hash = "sha256:c609a64a2a8768462d0c99811ddb8bd2583c33fd33cf7f21af1c142e824ffb57", size = 50119, upload-time = "2025-09-12T07:33:53.816Z" }
-wheels = [
-    { url = "https://files.pythonhosted.org/packages/04/93/2fa34714b7a4ae72f2f8dad66ba17dd9a2c793220719e736dda28b7aec27/pytest_asyncio-1.2.0-py3-none-any.whl", hash = "sha256:8e17ae5e46d8e7efe51ab6494dd2010f4ca8dae51652aa3c8d55acf50bfb2e99", size = 15095, upload-time = "2025-09-12T07:33:52.639Z" },
 ]
 
 [[package]]
@@ -1735,15 +1723,10 @@
     { name = "black" },
     { name = "chromadb" },
     { name = "fastapi" },
-<<<<<<< HEAD
-    { name = "httpx" },
-=======
     { name = "flake8" },
     { name = "isort" },
     { name = "mypy" },
->>>>>>> 6d3c4b85
     { name = "pytest" },
-    { name = "pytest-asyncio" },
     { name = "python-dotenv" },
     { name = "python-multipart" },
     { name = "sentence-transformers" },
@@ -1756,15 +1739,10 @@
     { name = "black", specifier = ">=24.0.0" },
     { name = "chromadb", specifier = "==1.0.15" },
     { name = "fastapi", specifier = "==0.116.1" },
-<<<<<<< HEAD
-    { name = "httpx", specifier = ">=0.27.0" },
-=======
     { name = "flake8", specifier = ">=7.0.0" },
     { name = "isort", specifier = ">=5.13.0" },
     { name = "mypy", specifier = ">=1.8.0" },
->>>>>>> 6d3c4b85
     { name = "pytest", specifier = ">=8.0.0" },
-    { name = "pytest-asyncio", specifier = ">=0.23.0" },
     { name = "python-dotenv", specifier = "==1.1.1" },
     { name = "python-multipart", specifier = "==0.0.20" },
     { name = "sentence-transformers", specifier = "==5.0.0" },
